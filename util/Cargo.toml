--- conflicted
+++ resolved
@@ -1,10 +1,6 @@
 [package]
 name = "grin_wallet_util"
-<<<<<<< HEAD
-version = "2.4.6"
-=======
-version = "3.0.0"
->>>>>>> 99ef9014
+version = "3.0.0-beta.1"
 authors = ["Grin Developers <mimblewimble@lists.launchpad.net>"]
 description = "Util, for generic utilities and to re-export grin crates"
 license = "Apache-2.0"
@@ -21,14 +17,12 @@
 dirs = "1.0.3"
 
 # For Release
-<<<<<<< HEAD
-#grin_core = { git = "https://github.com/mwcproject/mwc-node", tag = "2.4.3" }
-#grin_keychain = { git = "https://github.com/mwcproject/mwc-node", tag = "2.4.3" }
-#grin_chain = { git = "https://github.com/mwcproject/mwc-node", tag = "2.4.3" }
-#grin_util = { git = "https://github.com/mwcproject/mwc-node", tag = "2.4.3" }
-#grin_api = { git = "https://github.com/mwcproject/mwc-node", tag = "2.4.3" }
-#grin_store = { git = "https://github.com/mwcproject/mwc-node", tag = "2.4.3" }
-#grin_p2p = { git = "https://github.com/mwcproject/mwc-node", tag = "2.4.3" }
+#grin_core = { git = "https://github.com/mwcproject/mwc-node", tag = "3.0.0" }
+#grin_keychain = { git = "https://github.com/mwcproject/mwc-node", tag = "3.0.0" }
+#grin_chain = { git = "https://github.com/mwcproject/mwc-node", tag = "3.0.0" }
+#grin_util = { git = "https://github.com/mwcproject/mwc-node", tag = "3.0.0" }
+#grin_api = { git = "https://github.com/mwcproject/mwc-node", tag = "3.0.0" }
+#grin_store = { git = "https://github.com/mwcproject/mwc-node", tag = "3.0.0" }
 
 # For beta release
 # grin_core = { git = "https://github.com/mwcproject/mwc-node", tag = "2.4.0" }
@@ -39,62 +33,20 @@
 # grin_store = { git = "https://github.com/mwcproject/mwc-node", tag = "2.4.0" }
 
 # For bleeding edge
-grin_core = { git = "https://github.com/mwcproject/mwc-node", branch = "master" }
-grin_keychain = { git = "https://github.com/mwcproject/mwc-node", branch = "master" }
-grin_chain = { git = "https://github.com/mwcproject/mwc-node", branch = "master" }
-grin_util = { git = "https://github.com/mwcproject/mwc-node", branch = "master" }
-grin_api = { git = "https://github.com/mwcproject/mwc-node", branch = "master" }
-grin_store = { git = "https://github.com/mwcproject/mwc-node", branch = "master" }
-grin_p2p = { git = "https://github.com/mwcproject/mwc-node", branch = "master" }
+# grin_core = { git = "https://github.com/mwcproject/mwc-node", branch = "master" }
+# grin_keychain = { git = "https://github.com/mwcproject/mwc-node", branch = "master" }
+# grin_chain = { git = "https://github.com/mwcproject/mwc-node", branch = "master" }
+# grin_util = { git = "https://github.com/mwcproject/mwc-node", branch = "master" }
+# grin_api = { git = "https://github.com/mwcproject/mwc-node", branch = "master" }
+# grin_store = { git = "https://github.com/mwcproject/mwc-node", branch = "master" }
 
 # For local testing
-#grin_core = { path = "../../mwc-node/core", version= "2.4.4-beta.1"}
-#grin_keychain = { path = "../../mwc-node/keychain", version= "2.4.4-beta.1"}
-#grin_chain = { path = "../../mwc-node/chain", version= "2.4.4-beta.1"}
-#grin_util = { path = "../../mwc-node/util", version= "2.4.4-beta.1"}
-#grin_api = { path = "../../mwc-node/api", version= "2.4.4-beta.1"}
-#grin_store = { path = "../../mwc-node/store", version= "2.4.4-beta.1"}
-#grin_p2p = { path = "../../mwc-node/p2p", version= "2.4.4-beta.1" }
-
-[dependencies.grin_secp256k1zkp]
-git = "https://github.com/mwcproject/rust-secp256k1-zkp"
-#tag = "grin_integration_28"
-#path = "../../rust-secp256k1-zkp"
-version = "0.7.7"
-features = ["bullet-proof-sizing"]
-=======
-grin_core = "3.0.0"
-grin_keychain = "3.0.0"
-grin_chain = "3.0.0"
-grin_util = "3.0.0"
-grin_api = "3.0.0"
-grin_store = "3.0.0"
-
-# For beta release
-
-# grin_core = { git = "https://github.com/mimblewimble/grin", tag = "v3.0.0-beta.3"}
-# grin_keychain = { git = "https://github.com/mimblewimble/grin", tag = "v3.0.0-beta.3" }
-# grin_chain = { git = "https://github.com/mimblewimble/grin", tag = "v3.0.0-beta.3" }
-# grin_util = { git = "https://github.com/mimblewimble/grin", tag = "v3.0.0-beta.3" }
-# grin_api = { git = "https://github.com/mimblewimble/grin", tag = "v3.0.0-beta.3" }
-# grin_store = { git = "https://github.com/mimblewimble/grin", tag = "v3.0.0-beta.3" }
-
-# For bleeding edge
-# grin_core = { git = "https://github.com/mimblewimble/grin", branch = "master" }
-# grin_keychain = { git = "https://github.com/mimblewimble/grin", branch = "master" }
-# grin_chain = { git = "https://github.com/mimblewimble/grin", branch = "master" }
-# grin_util = { git = "https://github.com/mimblewimble/grin", branch = "master" }
-# grin_api = { git = "https://github.com/mimblewimble/grin", branch = "master" }
-# grin_store = { git = "https://github.com/mimblewimble/grin", branch = "master" }
-
-# For local testing
-# grin_core = { path = "../../grin/core"}
-# grin_keychain = { path = "../../grin/keychain"}
-# grin_chain = { path = "../../grin/chain"}
-# grin_util = { path = "../../grin/util"}
-# grin_api = { path = "../../grin/api"}
-# grin_store = { path = "../../grin/store"}
->>>>>>> 99ef9014
+grin_core = { path = "../../mwc-node/core", version= "3.0.0-beta.1"}
+grin_keychain = { path = "../../mwc-node/keychain", version= "3.0.0-beta.1"}
+grin_chain = { path = "../../mwc-node/chain", version= "3.0.0-beta.1"}
+grin_util = { path = "../../mwc-node/util", version= "3.0.0-beta.1"}
+grin_api = { path = "../../mwc-node/api", version= "3.0.0-beta.1"}
+grin_store = { path = "../../mwc-node/store", version= "3.0.0-beta.1"}
 
 [dev-dependencies]
-pretty_assertions = "0.5.1"
+pretty_assertions = "0.5.1"