--- conflicted
+++ resolved
@@ -29,15 +29,9 @@
 use crate::util::{Mutex, ZeroingString};
 use crate::{controller, display};
 use grin_wallet_impls::adapters::create_swap_message_sender;
-<<<<<<< HEAD
-use grin_wallet_libwallet::swap::types::Action;
-use grin_wallet_libwallet::{Slate, TxLogEntry};
-use grin_wallet_util::OnionV3Address;
-=======
 use grin_wallet_libwallet::proof::proofaddress::ProvableAddress;
 use grin_wallet_libwallet::swap::types::Action;
 use grin_wallet_libwallet::{Slate, TxLogEntry};
->>>>>>> fb381538
 use serde_json as json;
 use std::fs::File;
 use std::io::{Read, Write};
@@ -1515,18 +1509,6 @@
 
 				let method = args.method.clone().unwrap_or("file".to_string());
 				match method.as_str() {
-<<<<<<< HEAD
-=======
-					"keybase" => {
-						let _ = controller::init_start_keybase_listener(
-							config.clone(),
-							wallet_inst.clone(),
-							Arc::new(Mutex::new(km)),
-							false,
-						)?;
-						thread::sleep(Duration::from_millis(2000));
-					}
->>>>>>> fb381538
 					"mwcmqs" => {
 						//start the listener finalize tx
 						let _ = controller::init_start_mwcmqs_listener(
@@ -1539,11 +1521,7 @@
 						)?;
 						thread::sleep(Duration::from_millis(2000));
 					}
-<<<<<<< HEAD
 					"tor" => {
-=======
-					"http" => {
->>>>>>> fb381538
 						let config = config.clone();
 						let g_args = g_args.clone();
 						let tor_config = tor_config.clone();
@@ -1572,7 +1550,6 @@
 						ErrorKind::ArgumentError(format!("Unable to parse {}", retry_action)),
 					)?;
 
-<<<<<<< HEAD
 					let retry_action_str =
 						retry_action.clone().to_cmd().unwrap_or("none".to_string());
 					if retry_action_str.as_str() != "msg1" && retry_action_str.as_str() != "msg2" {
@@ -1597,28 +1574,6 @@
 							}
 						};
 					}
-=======
-					let result = api.swap_retry(
-						keychain_mask,
-						&swap_id,
-						retry_action,
-						args.method,
-						args.destination,
-						args.fee_satoshi_per_byte,
-					);
-
-					return match result {
-						Ok(_) => Ok(()),
-						Err(e) => {
-							error!("Unable to process Swap {}: {}", swap_id, e);
-							Err(ErrorKind::LibWallet(format!(
-								"Unable to process Swap {}: {}",
-								swap_id, e
-							))
-							.into())
-						}
-					};
->>>>>>> fb381538
 				}
 
 				let swap_action_str = swap_action.to_cmd().unwrap_or("none".to_string());
@@ -1653,11 +1608,7 @@
 
 				// Some action is expected, let's perform if
 				if (action == "msg1" || action == "msg2")
-<<<<<<< HEAD
 					&& (method == "keybase" || method == "mwcmqs" || method == "tor")
-=======
-					&& (method == "keybase" || method == "mwcmqs" || method == "http")
->>>>>>> fb381538
 				{
 					let destination = args.destination.clone();
 					let dest = destination.ok_or(ErrorKind::ArgumentError(
