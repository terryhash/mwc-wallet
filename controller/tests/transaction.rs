// Copyright 2019 The Grin Developers
// Licensed under the Apache License, Version 2.0 (the "License");
// you may not use this file except in compliance with the License.
// You may obtain a copy of the License at
//
//     http://www.apache.org/licenses/LICENSE-2.0
//
// Unless required by applicable law or agreed to in writing, software
// distributed under the License is distributed on an "AS IS" BASIS,
// WITHOUT WARRANTIES OR CONDITIONS OF ANY KIND, either express or implied.
// See the License for the specific language governing permissions and
// limitations under the License.

//! tests for transactions building within core::libtx
#[macro_use]
extern crate log;
extern crate grin_wallet_controller as wallet;
extern crate grin_wallet_impls as impls;
extern crate grin_wallet_libwallet as libwallet;

use grin_wallet_util::grin_core as core;

use self::core::core::transaction;
use self::core::global;
use self::libwallet::{InitTxArgs, OutputStatus, Slate};
use impls::test_framework::{self, LocalWalletClient};
use std::thread;
use std::time::Duration;

mod common;
use common::{clean_output_dir, create_wallet_proxy, setup};

/// Exercises the Transaction API fully with a test NodeClient operating
/// directly on a chain instance
/// Callable with any type of wallet
fn basic_transaction_api(test_dir: &'static str) -> Result<(), libwallet::Error> {
	// Create a new proxy to simulate server and wallet responses
	let mut wallet_proxy = create_wallet_proxy(test_dir);
	let chain = wallet_proxy.chain.clone();

	create_wallet_and_add!(
		client1,
		wallet1,
		mask1_i,
		test_dir,
		"wallet1",
		None,
		&mut wallet_proxy,
		true
	);
	let mask1 = (&mask1_i).as_ref();
	println!("Mask1: {:?}", mask1);
	create_wallet_and_add!(
		client2,
		wallet2,
		mask2_i,
		test_dir,
		"wallet2",
		None,
		&mut wallet_proxy,
		false
	);
	let mask2 = (&mask2_i).as_ref();
	println!("Mask2: {:?}", mask2);

	// Set the wallet proxy listener running
	thread::spawn(move || {
		if let Err(e) = wallet_proxy.run() {
			error!("Wallet Proxy error: {}", e);
		}
	});

	// few values to keep things shorter
	let reward = core::consensus::MWC_FIRST_GROUP_REWARD;
	let cm = global::coinbase_maturity();
	// mine a few blocks
	let _ = test_framework::award_blocks_to_wallet(&chain, wallet1.clone(), mask1, 10, false);

	// Check wallet 1 contents are as expected
	wallet::controller::owner_single_use(wallet1.clone(), mask1, |api, m| {
		let (wallet1_refreshed, wallet1_info) = api.retrieve_summary_info(m, true, 1)?;
		debug!(
			"Wallet 1 Info Pre-Transaction, after {} blocks: {:?}",
			wallet1_info.last_confirmed_height, wallet1_info
		);
		assert!(wallet1_refreshed);
		assert_eq!(
			wallet1_info.amount_currently_spendable,
			(wallet1_info.last_confirmed_height - cm) * reward
		);
		assert_eq!(wallet1_info.amount_immature, cm * reward);
		Ok(())
	})?;

	// assert wallet contents
	// and a single use api for a send command
	let amount = core::consensus::MWC_FIRST_GROUP_REWARD;
	let mut slate = Slate::blank(1);
	wallet::controller::owner_single_use(wallet1.clone(), mask1, |sender_api, m| {
		// note this will increment the block count as part of the transaction "Posting"
		let args = InitTxArgs {
			src_acct_name: None,
			amount: amount,
			minimum_confirmations: 2,
			max_outputs: 500,
			num_change_outputs: 1,
			selection_strategy_is_use_all: true,
			..Default::default()
		};
		let slate_i = sender_api.init_send_tx(m, args)?;

		// Check we are creating a tx with the expected lock_height of 0.
		// We will check this produces a Plain kernel later.
		assert_eq!(0, slate.lock_height);

		slate = client1.send_tx_slate_direct("wallet2", &slate_i)?;
		sender_api.tx_lock_outputs(m, &slate, 0)?;
		slate = sender_api.finalize_tx(m, &slate)?;

		// Check we have a single kernel and that it is a Plain kernel (no lock_height).
		assert_eq!(slate.tx.kernels().len(), 1);
		assert_eq!(
			slate.tx.kernels().first().map(|k| k.features).unwrap(),
			transaction::KernelFeatures::Plain { fee: 2000000 }
		);

		Ok(())
	})?;

	// Check transaction log for wallet 1
	wallet::controller::owner_single_use(wallet1.clone(), mask1, |api, m| {
		let (_, wallet1_info) = api.retrieve_summary_info(m, true, 1)?;
		let (refreshed, txs) = api.retrieve_txs(m, true, None, None)?;
		assert!(refreshed);
		let fee = core::libtx::tx_fee(
			wallet1_info.last_confirmed_height as usize - cm as usize,
			2,
			1,
			None,
		);
		// we should have a transaction entry for this slate
		let tx = txs.iter().find(|t| t.tx_slate_id == Some(slate.id));
		assert!(tx.is_some());
		let tx = tx.unwrap();
		assert!(!tx.confirmed);
		assert!(tx.confirmation_ts.is_none());
		assert_eq!(tx.amount_debited - tx.amount_credited, fee + amount);
		println!("tx: {:?}", tx);
		assert_eq!(Some(fee), tx.fee);
		Ok(())
	})?;

	// Check transaction log for wallet 2
	wallet::controller::owner_single_use(wallet2.clone(), mask2, |api, m| {
		let (refreshed, txs) = api.retrieve_txs(m, true, None, None)?;
		assert!(refreshed);
		// we should have a transaction entry for this slate
		let tx = txs.iter().find(|t| t.tx_slate_id == Some(slate.id));
		assert!(tx.is_some());
		let tx = tx.unwrap();
		assert!(!tx.confirmed);
		assert!(tx.confirmation_ts.is_none());
		assert_eq!(amount, tx.amount_credited);
		assert_eq!(0, tx.amount_debited);
		assert_eq!(None, tx.fee);
		Ok(())
	})?;

	// post transaction
	wallet::controller::owner_single_use(wallet1.clone(), mask1, |api, m| {
		api.post_tx(m, &slate.tx, false)?;
		Ok(())
	})?;

	// Check wallet 1 contents are as expected
	wallet::controller::owner_single_use(wallet1.clone(), mask1, |api, m| {
		let (wallet1_refreshed, wallet1_info) = api.retrieve_summary_info(m, true, 1)?;
		debug!(
			"Wallet 1 Info Post Transaction, after {} blocks: {:?}",
			wallet1_info.last_confirmed_height, wallet1_info
		);
		let fee = core::libtx::tx_fee(
			wallet1_info.last_confirmed_height as usize - 1 - cm as usize,
			2,
			1,
			None,
		);
		assert!(wallet1_refreshed);
		// wallet 1 received fees, so amount should be the same
		assert_eq!(
			wallet1_info.total,
			amount * wallet1_info.last_confirmed_height - amount
		);
		assert_eq!(
			wallet1_info.amount_currently_spendable,
			(wallet1_info.last_confirmed_height - cm) * reward - amount - fee
		);
		assert_eq!(wallet1_info.amount_immature, cm * reward + fee);

		// check tx log entry is confirmed
		let (refreshed, txs) = api.retrieve_txs(m, true, None, None)?;
		assert!(refreshed);
		let tx = txs.iter().find(|t| t.tx_slate_id == Some(slate.id));
		assert!(tx.is_some());
		let tx = tx.unwrap();
		assert!(tx.confirmed);
		assert!(tx.confirmation_ts.is_some());

		Ok(())
	})?;

	// mine a few more blocks
	let _ = test_framework::award_blocks_to_wallet(&chain, wallet1.clone(), mask1, 3, false);

	// refresh wallets and retrieve info/tests for each wallet after maturity
	wallet::controller::owner_single_use(wallet1.clone(), mask1, |api, m| {
		let (wallet1_refreshed, wallet1_info) = api.retrieve_summary_info(m, true, 1)?;
		debug!("Wallet 1 Info: {:?}", wallet1_info);
		assert!(wallet1_refreshed);
		assert_eq!(
			wallet1_info.total,
			amount * wallet1_info.last_confirmed_height - amount
		);
		assert_eq!(
			wallet1_info.amount_currently_spendable,
			(wallet1_info.last_confirmed_height - cm - 1) * reward
		);
		Ok(())
	})?;

	wallet::controller::owner_single_use(wallet2.clone(), mask2, |api, m| {
		let (wallet2_refreshed, wallet2_info) = api.retrieve_summary_info(m, true, 1)?;
		assert!(wallet2_refreshed);
		assert_eq!(wallet2_info.amount_currently_spendable, amount);

		// check tx log entry is confirmed
		let (refreshed, txs) = api.retrieve_txs(m, true, None, None)?;
		assert!(refreshed);
		let tx = txs.iter().find(|t| t.tx_slate_id == Some(slate.id));
		assert!(tx.is_some());
		let tx = tx.unwrap();
		assert!(tx.confirmed);
		assert!(tx.confirmation_ts.is_some());
		Ok(())
	})?;

	// Estimate fee and locked amount for a transaction
	wallet::controller::owner_single_use(wallet1.clone(), mask1, |sender_api, m| {
		let init_args = InitTxArgs {
			src_acct_name: None,
			amount: amount * 2,
			minimum_confirmations: 2,
			max_outputs: 500,
			num_change_outputs: 1,
			selection_strategy_is_use_all: true,
			estimate_only: Some(true),
			..Default::default()
		};
<<<<<<< HEAD
		let est = sender_api.init_send_tx(init_args)?;
		assert_eq!(est.amount, 10 * core::consensus::MWC_FIRST_GROUP_REWARD);
=======
		let est = sender_api.init_send_tx(m, init_args)?;
		assert_eq!(est.amount, 600_000_000_000);
>>>>>>> 99ef9014
		assert_eq!(est.fee, 4_000_000);

		let init_args = InitTxArgs {
			src_acct_name: None,
			amount: amount * 2,
			minimum_confirmations: 2,
			max_outputs: 500,
			num_change_outputs: 1,
			selection_strategy_is_use_all: false, //select smallest number
			estimate_only: Some(true),
			..Default::default()
		};
<<<<<<< HEAD
		let est = sender_api.init_send_tx(init_args)?;
		assert_eq!(est.amount, core::consensus::MWC_FIRST_GROUP_REWARD * 3);
=======
		let est = sender_api.init_send_tx(m, init_args)?;
		assert_eq!(est.amount, 180_000_000_000);
>>>>>>> 99ef9014
		assert_eq!(est.fee, 6_000_000);

		Ok(())
	})?;

	// Send another transaction, but don't post to chain immediately and use
	// the stored transaction instead
	wallet::controller::owner_single_use(wallet1.clone(), mask1, |sender_api, m| {
		// note this will increment the block count as part of the transaction "Posting"
		let args = InitTxArgs {
			src_acct_name: None,
			amount: amount * 2,
			minimum_confirmations: 2,
			max_outputs: 500,
			num_change_outputs: 1,
			selection_strategy_is_use_all: true,
			..Default::default()
		};
		let slate_i = sender_api.init_send_tx(m, args)?;
		slate = client1.send_tx_slate_direct("wallet2", &slate_i)?;
		sender_api.tx_lock_outputs(m, &slate, 0)?;
		slate = sender_api.finalize_tx(m, &slate)?;
		Ok(())
	})?;

	wallet::controller::owner_single_use(wallet1.clone(), mask1, |sender_api, m| {
		let (refreshed, _wallet1_info) = sender_api.retrieve_summary_info(m, true, 1)?;
		assert!(refreshed);
		let (_, txs) = sender_api.retrieve_txs(m, true, None, None)?;
		// find the transaction
		let tx = txs
			.iter()
			.find(|t| t.tx_slate_id == Some(slate.id))
			.unwrap();
		let stored_tx = sender_api.get_stored_tx(m, &tx)?;
		sender_api.post_tx(m, &stored_tx.unwrap(), false)?;
		let (_, wallet1_info) = sender_api.retrieve_summary_info(m, true, 1)?;
		// should be mined now
		assert_eq!(
			wallet1_info.total,
			amount * wallet1_info.last_confirmed_height - amount * 3
		);
		Ok(())
	})?;

	// mine a few more blocks
	let _ = test_framework::award_blocks_to_wallet(&chain, wallet1.clone(), mask1, 3, false);

	// check wallet2 has stored transaction
	wallet::controller::owner_single_use(wallet2.clone(), mask2, |api, m| {
		let (wallet2_refreshed, wallet2_info) = api.retrieve_summary_info(m, true, 1)?;
		assert!(wallet2_refreshed);
		assert_eq!(wallet2_info.amount_currently_spendable, amount * 3);

		// check tx log entry is confirmed
		let (refreshed, txs) = api.retrieve_txs(m, true, None, None)?;
		assert!(refreshed);
		let tx = txs.iter().find(|t| t.tx_slate_id == Some(slate.id));
		assert!(tx.is_some());
		let tx = tx.unwrap();
		assert!(tx.confirmed);
		assert!(tx.confirmation_ts.is_some());
		Ok(())
	})?;

	// let logging finish
	thread::sleep(Duration::from_millis(200));
	Ok(())
}

/// Test rolling back transactions and outputs when a transaction is never
/// posted to a chain
fn tx_rollback(test_dir: &'static str) -> Result<(), libwallet::Error> {
	// Create a new proxy to simulate server and wallet responses
	let mut wallet_proxy = create_wallet_proxy(test_dir);
	let chain = wallet_proxy.chain.clone();

	create_wallet_and_add!(
		client1,
		wallet1,
		mask1_i,
		test_dir,
		"wallet1",
		None,
		&mut wallet_proxy,
		false
	);
	let mask1 = (&mask1_i).as_ref();
	create_wallet_and_add!(
		client2,
		wallet2,
		mask2_i,
		test_dir,
		"wallet2",
		None,
		&mut wallet_proxy,
		false
	);
	let mask2 = (&mask2_i).as_ref();

	// Set the wallet proxy listener running
	thread::spawn(move || {
		if let Err(e) = wallet_proxy.run() {
			error!("Wallet Proxy error: {}", e);
		}
	});

	// few values to keep things shorter
	let reward = core::consensus::MWC_FIRST_GROUP_REWARD;
	let cm = global::coinbase_maturity(); // assume all testing precedes soft fork height
									  // mine a few blocks
	let _ = test_framework::award_blocks_to_wallet(&chain, wallet1.clone(), mask1, 5, false);

	let amount = core::consensus::MWC_FIRST_GROUP_REWARD / 2;
	let mut slate = Slate::blank(1);
	wallet::controller::owner_single_use(wallet1.clone(), mask1, |sender_api, m| {
		// note this will increment the block count as part of the transaction "Posting"
		let args = InitTxArgs {
			src_acct_name: None,
			amount: amount,
			minimum_confirmations: 2,
			max_outputs: 500,
			num_change_outputs: 1,
			selection_strategy_is_use_all: true,
			..Default::default()
		};

		let slate_i = sender_api.init_send_tx(m, args)?;
		slate = client1.send_tx_slate_direct("wallet2", &slate_i)?;
		sender_api.tx_lock_outputs(m, &slate, 0)?;
		slate = sender_api.finalize_tx(m, &slate)?;
		Ok(())
	})?;

	// Check transaction log for wallet 1
	wallet::controller::owner_single_use(wallet1.clone(), mask1, |api, m| {
		let (refreshed, wallet1_info) = api.retrieve_summary_info(m, true, 1)?;
		println!(
			"last confirmed height: {}",
			wallet1_info.last_confirmed_height
		);
		assert!(refreshed);
		let (_, txs) = api.retrieve_txs(m, true, None, None)?;
		// we should have a transaction entry for this slate
		let tx = txs.iter().find(|t| t.tx_slate_id == Some(slate.id));
		assert!(tx.is_some());
		let mut locked_count = 0;
		let mut unconfirmed_count = 0;
		// get the tx entry, check outputs are as expected
		let (_, output_mappings) = api.retrieve_outputs(m, true, false, Some(tx.unwrap().id))?;
		for m in output_mappings.clone() {
			if m.output.status == OutputStatus::Locked {
				locked_count = locked_count + 1;
			}
			if m.output.status == OutputStatus::Unconfirmed {
				unconfirmed_count = unconfirmed_count + 1;
			}
		}
		assert_eq!(output_mappings.len(), 3);
		assert_eq!(locked_count, 2);
		assert_eq!(unconfirmed_count, 1);

		Ok(())
	})?;

	// Check transaction log for wallet 2
	wallet::controller::owner_single_use(wallet2.clone(), mask2, |api, m| {
		let (refreshed, txs) = api.retrieve_txs(m, true, None, None)?;
		assert!(refreshed);
		let mut unconfirmed_count = 0;
		let tx = txs.iter().find(|t| t.tx_slate_id == Some(slate.id));
		assert!(tx.is_some());
		// get the tx entry, check outputs are as expected
		let (_, outputs) = api.retrieve_outputs(m, true, false, Some(tx.unwrap().id))?;
		for m in outputs.clone() {
			if m.output.status == OutputStatus::Unconfirmed {
				unconfirmed_count = unconfirmed_count + 1;
			}
		}
		assert_eq!(outputs.len(), 1);
		assert_eq!(unconfirmed_count, 1);
		let (refreshed, wallet2_info) = api.retrieve_summary_info(m, true, 1)?;
		assert!(refreshed);
		assert_eq!(wallet2_info.amount_currently_spendable, 0,);
		assert_eq!(wallet2_info.amount_awaiting_finalization, amount);
		Ok(())
	})?;

	// wallet 1 is bold and doesn't ever post the transaction
	// mine a few more blocks
	let _ = test_framework::award_blocks_to_wallet(&chain, wallet1.clone(), mask1, 5, false);

	// Wallet 1 decides to roll back instead
	wallet::controller::owner_single_use(wallet1.clone(), mask1, |api, m| {
		// can't roll back coinbase
		let res = api.cancel_tx(m, Some(1), None);
		assert!(res.is_err());
		let (_, txs) = api.retrieve_txs(m, true, None, None)?;
		let tx = txs
			.iter()
			.find(|t| t.tx_slate_id == Some(slate.id))
			.unwrap();
		api.cancel_tx(m, Some(tx.id), None)?;
		let (refreshed, wallet1_info) = api.retrieve_summary_info(m, true, 1)?;
		assert!(refreshed);
		println!(
			"last confirmed height: {}",
			wallet1_info.last_confirmed_height
		);
		// check all eligible inputs should be now be spendable
		println!("cm: {}", cm);
		assert_eq!(
			wallet1_info.amount_currently_spendable,
			(wallet1_info.last_confirmed_height - cm) * reward
		);
		// can't roll back again
		let res = api.cancel_tx(m, Some(tx.id), None);
		assert!(res.is_err());

		Ok(())
	})?;

	// Wallet 2 rolls back
	wallet::controller::owner_single_use(wallet2.clone(), mask2, |api, m| {
		let (_, txs) = api.retrieve_txs(m, true, None, None)?;
		let tx = txs
			.iter()
			.find(|t| t.tx_slate_id == Some(slate.id))
			.unwrap();
		api.cancel_tx(m, Some(tx.id), None)?;
		let (refreshed, wallet2_info) = api.retrieve_summary_info(m, true, 1)?;
		assert!(refreshed);
		// check all eligible inputs should be now be spendable
		assert_eq!(wallet2_info.amount_currently_spendable, 0,);
		assert_eq!(wallet2_info.total, 0,);
		// can't roll back again
		let res = api.cancel_tx(m, Some(tx.id), None);
		assert!(res.is_err());

		Ok(())
	})?;

	// let logging finish
	thread::sleep(Duration::from_millis(200));
	Ok(())
}

#[test]
fn db_wallet_basic_transaction_api() {
	let test_dir = "test_output/basic_transaction_api";
	setup(test_dir);
	if let Err(e) = basic_transaction_api(test_dir) {
		panic!("Libwallet Error: {} - {}", e, e.backtrace().unwrap());
	}
	clean_output_dir(test_dir);
}

#[test]
fn db_wallet_tx_rollback() {
	let test_dir = "test_output/tx_rollback";
	setup(test_dir);
	if let Err(e) = tx_rollback(test_dir) {
		panic!("Libwallet Error: {} - {}", e, e.backtrace().unwrap());
	}
	clean_output_dir(test_dir);
}<|MERGE_RESOLUTION|>--- conflicted
+++ resolved
@@ -256,13 +256,8 @@
 			estimate_only: Some(true),
 			..Default::default()
 		};
-<<<<<<< HEAD
-		let est = sender_api.init_send_tx(init_args)?;
+		let est = sender_api.init_send_tx(m, init_args)?;
 		assert_eq!(est.amount, 10 * core::consensus::MWC_FIRST_GROUP_REWARD);
-=======
-		let est = sender_api.init_send_tx(m, init_args)?;
-		assert_eq!(est.amount, 600_000_000_000);
->>>>>>> 99ef9014
 		assert_eq!(est.fee, 4_000_000);
 
 		let init_args = InitTxArgs {
@@ -275,13 +270,8 @@
 			estimate_only: Some(true),
 			..Default::default()
 		};
-<<<<<<< HEAD
-		let est = sender_api.init_send_tx(init_args)?;
+		let est = sender_api.init_send_tx(m, init_args)?;
 		assert_eq!(est.amount, core::consensus::MWC_FIRST_GROUP_REWARD * 3);
-=======
-		let est = sender_api.init_send_tx(m, init_args)?;
-		assert_eq!(est.amount, 180_000_000_000);
->>>>>>> 99ef9014
 		assert_eq!(est.fee, 6_000_000);
 
 		Ok(())
