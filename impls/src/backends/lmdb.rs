--- conflicted
+++ resolved
@@ -180,18 +180,6 @@
 	C: NodeClient + 'ck,
 	K: Keychain + 'ck,
 {
-<<<<<<< HEAD
-	/// Initialise with whatever stored credentials we have
-	fn open_with_credentials(&mut self) -> Result<(), Error> {
-		let wallet_seed = WalletSeed::from_file(&self.config.data_file_dir, &self.passphrase)
-			.context(ErrorKind::CallbackImpl("Error opening wallet"))?;
-		self.keychain = Some(
-			wallet_seed
-				.derive_keychain(global::is_floonet())
-				.context(ErrorKind::CallbackImpl("Error deriving keychain"))?,
-		);
-		Ok(())
-=======
 	/// Set the keychain, which should already have been opened
 	fn set_keychain(
 		&mut self,
@@ -226,7 +214,6 @@
 
 		self.keychain = Some(*k);
 		Ok(mask_value)
->>>>>>> 9360e5c5
 	}
 
 	/// Close wallet
@@ -275,16 +262,6 @@
 		//preventing removing the need for config in the wallet backend
 		/*if self.config.no_commit_cache == Some(true) {
 			Ok(None)
-<<<<<<< HEAD
-		} else {
-			Ok(Some(util::to_hex(
-				self.keychain()
-					.commit(amount, &id, &SwitchCommitmentType::Regular)?
-					.0
-					.to_vec(), // TODO: proper support for different switch commitment schemes
-			)))
-		}
-=======
 		} else {*/
 		Ok(Some(util::to_hex(
 			self.keychain(keychain_mask)?
@@ -293,7 +270,6 @@
 				.to_vec(), // TODO: proper support for different switch commitment schemes
 		)))
 		/*}*/
->>>>>>> 9360e5c5
 	}
 
 	/// Set parent path by account name
@@ -380,36 +356,16 @@
 	}
 
 	fn store_tx(&self, uuid: &str, tx: &Transaction) -> Result<(), Error> {
-<<<<<<< HEAD
 		let filename = format!("{}.mwctx", uuid);
-		let path = path::Path::new(&self.config.data_file_dir)
-=======
-		let filename = format!("{}.grintx", uuid);
 		let path = path::Path::new(&self.data_file_dir)
->>>>>>> 9360e5c5
 			.join(TX_SAVE_DIR)
 			.join(filename);
 		let path_buf = Path::new(&path).to_path_buf();
 		let mut stored_tx = File::create(path_buf)?;
-<<<<<<< HEAD
-		let tx_hex = util::to_hex(ser::ser_vec(tx).unwrap());
-=======
 		let tx_hex = util::to_hex(ser::ser_vec(tx, ser::ProtocolVersion(1)).unwrap());
->>>>>>> 9360e5c5
 		stored_tx.write_all(&tx_hex.as_bytes())?;
 		stored_tx.sync_all()?;
 		Ok(())
-	}
-
-	fn load_stored_tx(&self, path: &str) -> Result<Option<Transaction>, Error> {
-		let tx_file = Path::new(&path).to_path_buf();
-		let mut tx_f = File::open(tx_file)?;
-		let mut content = String::new();
-		tx_f.read_to_string(&mut content)?;
-		let tx_bin = util::from_hex(content).unwrap();
-		Ok(Some(
-			ser::deserialize::<Transaction>(&mut &tx_bin[..]).unwrap(),
-		))
 	}
 
 	fn get_stored_tx(&self, entry: &TxLogEntry) -> Result<Option<Transaction>, Error> {
@@ -420,6 +376,16 @@
 		let path = path::Path::new(&self.data_file_dir)
 			.join(TX_SAVE_DIR)
 			.join(filename);
+
+		match path.to_str() {
+			Some(s) => self.load_stored_tx(s),
+			None => Err(ErrorKind::GenericError(
+				"Unable to build transaction path".to_string(),
+			))?,
+		}
+	}
+
+	fn load_stored_tx(&self, path: &str) -> Result<Option<Transaction>, Error> {
 		let tx_file = Path::new(&path).to_path_buf();
 		let mut tx_f = File::open(tx_file)?;
 		let mut content = String::new();
