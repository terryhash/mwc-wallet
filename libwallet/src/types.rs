// Copyright 2019 The Grin Developers
//
// Licensed under the Apache License, Version 2.0 (the "License");
// you may not use this file except in compliance with the License.
// You may obtain a copy of the License at
//
//     http://www.apache.org/licenses/LICENSE-2.0
//
// Unless required by applicable law or agreed to in writing, software
// distributed under the License is distributed on an "AS IS" BASIS,
// WITHOUT WARRANTIES OR CONDITIONS OF ANY KIND, either express or implied.
// See the License for the specific language governing permissions and
// limitations under the License.

//! Types and traits that should be provided by a wallet
//! implementation

<<<<<<< HEAD
extern crate grin_wallet_util;
use crate::error::{Error, ErrorKind};
use crate::grin_core::core::hash::Hash;
use crate::grin_core::core::Transaction;
use crate::grin_core::core::TxKernel;
=======
use crate::config::{TorConfig, WalletConfig};
use crate::error::{Error, ErrorKind};
use crate::grin_core::core::hash::Hash;
use crate::grin_core::core::{Output, Transaction, TxKernel};
>>>>>>> 9360e5c5
use crate::grin_core::libtx::{aggsig, secp_ser};
use crate::grin_core::{global, ser};
use crate::grin_keychain::{Identifier, Keychain};
use crate::grin_util::logger::LoggingConfig;
use crate::grin_util::secp::key::{PublicKey, SecretKey};
use crate::grin_util::secp::{self, pedersen, Secp256k1};
use crate::grin_util::ZeroingString;
use crate::slate::ParticipantMessages;
<<<<<<< HEAD
use crate::types::grin_wallet_util::grin_p2p::types::PeerInfoDisplay;
=======
use crate::slate_versions::ser as dalek_ser;
>>>>>>> 9360e5c5
use chrono::prelude::*;
use ed25519_dalek::PublicKey as DalekPublicKey;
use ed25519_dalek::Signature as DalekSignature;
use failure::ResultExt;
use serde;
use serde_json;
use std::collections::HashMap;
use std::fmt;
use uuid::Uuid;

/// Combined trait to allow dynamic wallet dispatch
pub trait WalletInst<'a, L, C, K>: Send + Sync
where
	L: WalletLCProvider<'a, C, K> + Send + Sync,
	C: NodeClient + 'a,
	K: Keychain + 'a,
{
	/// Return the stored instance
	fn lc_provider(&mut self) -> Result<&mut (dyn WalletLCProvider<'a, C, K> + 'a), Error>;
}

/// Trait for a provider of wallet lifecycle methods
pub trait WalletLCProvider<'a, C, K>: Send + Sync
where
	C: NodeClient + 'a,
	K: Keychain + 'a,
{
	/// Sets the top level system wallet directory
	/// default is assumed to be ~/.grin/main/wallet_data (or floonet equivalent)
	fn set_top_level_directory(&mut self, dir: &str) -> Result<(), Error>;

	/// Sets the top level system wallet directory
	/// default is assumed to be ~/.grin/main/wallet_data (or floonet equivalent)
	fn get_top_level_directory(&self) -> Result<String, Error>;

	/// Output a grin-wallet.toml file into the current top-level system wallet directory
	fn create_config(
		&self,
		chain_type: &global::ChainTypes,
		file_name: &str,
		wallet_config: Option<WalletConfig>,
		logging_config: Option<LoggingConfig>,
		tor_config: Option<TorConfig>,
	) -> Result<(), Error>;

	///
	fn create_wallet(
		&mut self,
		name: Option<&str>,
		mnemonic: Option<ZeroingString>,
		mnemonic_length: usize,
		password: ZeroingString,
		test_mode: bool,
	) -> Result<(), Error>;

	///
	fn open_wallet(
		&mut self,
		name: Option<&str>,
		password: ZeroingString,
		create_mask: bool,
		use_test_rng: bool,
	) -> Result<Option<SecretKey>, Error>;

	///
	fn close_wallet(&mut self, name: Option<&str>) -> Result<(), Error>;

	/// whether a wallet exists at the given directory
	fn wallet_exists(&self, name: Option<&str>) -> Result<bool, Error>;

	/// return mnemonic of given wallet
	fn get_mnemonic(
		&self,
		name: Option<&str>,
		password: ZeroingString,
	) -> Result<ZeroingString, Error>;

	/// Check whether a provided mnemonic string is valid
	fn validate_mnemonic(&self, mnemonic: ZeroingString) -> Result<(), Error>;

	/// Recover a seed from phrase, without destroying existing data
	/// should back up seed
	fn recover_from_mnemonic(
		&self,
		mnemonic: ZeroingString,
		password: ZeroingString,
	) -> Result<(), Error>;

	/// changes password
	fn change_password(
		&self,
		name: Option<&str>,
		old: ZeroingString,
		new: ZeroingString,
	) -> Result<(), Error>;

	/// deletes wallet
	fn delete_wallet(&self, name: Option<&str>) -> Result<(), Error>;

	/// return wallet instance
	fn wallet_inst(&mut self) -> Result<&mut Box<dyn WalletBackend<'a, C, K> + 'a>, Error>;
}

/// TODO:
/// Wallets should implement this backend for their storage. All functions
/// here expect that the wallet instance has instantiated itself or stored
/// whatever credentials it needs
pub trait WalletBackend<'ck, C, K>: Send + Sync
where
	C: NodeClient + 'ck,
	K: Keychain + 'ck,
{
	/// Set the keychain, which should already be initialized
	/// Optionally return a token value used to XOR the stored
	/// key value
	fn set_keychain(
		&mut self,
		k: Box<K>,
		mask: bool,
		use_test_rng: bool,
	) -> Result<Option<SecretKey>, Error>;

	/// Close wallet and remove any stored credentials (TBD)
	fn close(&mut self) -> Result<(), Error>;

	/// Return the keychain being used. Ensure a cloned copy so it will be dropped
	/// and zeroized by the caller
	/// Can optionally take a mask value
	fn keychain(&self, mask: Option<&SecretKey>) -> Result<K, Error>;

	/// Return the client being used to communicate with the node
	fn w2n_client(&mut self) -> &mut C;

	/// return the commit for caching if allowed, none otherwise
	fn calc_commit_for_cache(
		&mut self,
		keychain_mask: Option<&SecretKey>,
		amount: u64,
		id: &Identifier,
	) -> Result<Option<String>, Error>;

	/// Set parent key id by stored account name
	fn set_parent_key_id_by_name(&mut self, label: &str) -> Result<(), Error>;

	/// The BIP32 path of the parent path to use for all output-related
	/// functions, (essentially 'accounts' within a wallet.
	fn set_parent_key_id(&mut self, _: Identifier);

	/// return the parent path
	fn parent_key_id(&mut self) -> Identifier;

	/// Iterate over all output data stored by the backend
	fn iter<'a>(&'a self) -> Box<dyn Iterator<Item = OutputData> + 'a>;

	/// Get output data by id
	fn get(&self, id: &Identifier, mmr_index: &Option<u64>) -> Result<OutputData, Error>;

	/// Get an (Optional) tx log entry by uuid
	fn get_tx_log_entry(&self, uuid: &Uuid) -> Result<Option<TxLogEntry>, Error>;

	/// Retrieves the private context associated with a given slate id
	fn get_private_context(
		&mut self,
		keychain_mask: Option<&SecretKey>,
		slate_id: &[u8],
		participant_id: usize,
	) -> Result<Context, Error>;

	/// Iterate over all output data stored by the backend
	fn tx_log_iter<'a>(&'a self) -> Box<dyn Iterator<Item = TxLogEntry> + 'a>;

	/// Iterate over all stored account paths
	fn acct_path_iter<'a>(&'a self) -> Box<dyn Iterator<Item = AcctPathMapping> + 'a>;

	/// Gets an account path for a given label
	fn get_acct_path(&self, label: String) -> Result<Option<AcctPathMapping>, Error>;

	/// Stores a transaction
	fn store_tx(&self, uuid: &str, tx: &Transaction) -> Result<(), Error>;

	/// Retrieves a stored transaction from a TxLogEntry
	fn get_stored_tx(&self, entry: &TxLogEntry) -> Result<Option<Transaction>, Error>;

	/// Load a txn from specified file
	fn load_stored_tx(&self, path: &str) -> Result<Option<Transaction>, Error>;

	/// Create a new write batch to update or remove output data
	fn batch<'a>(
		&'a mut self,
		keychain_mask: Option<&SecretKey>,
	) -> Result<Box<dyn WalletOutputBatch<K> + 'a>, Error>;

	/// Batch for use when keychain isn't available or required
	fn batch_no_mask<'a>(&'a mut self) -> Result<Box<dyn WalletOutputBatch<K> + 'a>, Error>;

	/// Return the current child Index
	fn current_child_index<'a>(&mut self, parent_key_id: &Identifier) -> Result<u32, Error>;

	/// Next child ID when we want to create a new output, based on current parent
	fn next_child<'a>(&mut self, keychain_mask: Option<&SecretKey>) -> Result<Identifier, Error>;

	/// last verified height of outputs directly descending from the given parent key
	fn last_confirmed_height<'a>(&mut self) -> Result<u64, Error>;

	/// last block scanned during scan or restore
	fn last_scanned_block<'a>(&mut self) -> Result<ScannedBlockInfo, Error>;

	/// Flag whether the wallet needs a full UTXO scan on next update attempt
	fn init_status<'a>(&mut self) -> Result<WalletInitStatus, Error>;
}

/// Batch trait to update the output data backend atomically. Trying to use a
/// batch after commit MAY result in a panic. Due to this being a trait, the
/// commit method can't take ownership.
/// TODO: Should these be split into separate batch objects, for outputs,
/// tx_log entries and meta/details?
pub trait WalletOutputBatch<K>
where
	K: Keychain,
{
	/// Return the keychain being used
	fn keychain(&mut self) -> &mut K;

	/// Add or update data about an output to the backend
	fn save(&mut self, out: OutputData) -> Result<(), Error>;

	/// Gets output data by id
	fn get(&self, id: &Identifier, mmr_index: &Option<u64>) -> Result<OutputData, Error>;

	/// Iterate over all output data stored by the backend
	fn iter(&self) -> Box<dyn Iterator<Item = OutputData>>;

	/// Delete data about an output from the backend
	fn delete(&mut self, id: &Identifier, mmr_index: &Option<u64>) -> Result<(), Error>;

	/// Save last stored child index of a given parent
	fn save_child_index(&mut self, parent_key_id: &Identifier, child_n: u32) -> Result<(), Error>;

	/// Save last confirmed height of outputs for a given parent
	fn save_last_confirmed_height(
		&mut self,
		parent_key_id: &Identifier,
		height: u64,
	) -> Result<(), Error>;

	/// Save the last PMMR index that was scanned via a scan operation
	fn save_last_scanned_block(&mut self, block: ScannedBlockInfo) -> Result<(), Error>;

	/// Save flag indicating whether wallet needs a full UTXO scan
	fn save_init_status<'a>(&mut self, value: WalletInitStatus) -> Result<(), Error>;

	/// get next tx log entry for the parent
	fn next_tx_log_id(&mut self, parent_key_id: &Identifier) -> Result<u32, Error>;

	/// Iterate over tx log data stored by the backend
	fn tx_log_iter(&self) -> Box<dyn Iterator<Item = TxLogEntry>>;

	/// save a tx log entry
	fn save_tx_log_entry(&mut self, t: TxLogEntry, parent_id: &Identifier) -> Result<(), Error>;

	/// save an account label -> path mapping
	fn save_acct_path(&mut self, mapping: AcctPathMapping) -> Result<(), Error>;

	/// Iterate over account names stored in backend
	fn acct_path_iter(&self) -> Box<dyn Iterator<Item = AcctPathMapping>>;

	/// Save an output as locked in the backend
	fn lock_output(&mut self, out: &mut OutputData) -> Result<(), Error>;

	/// Saves the private context associated with a slate id
	fn save_private_context(
		&mut self,
		slate_id: &[u8],
		participant_id: usize,
		ctx: &Context,
	) -> Result<(), Error>;

	/// Delete the private context associated with the slate id
	fn delete_private_context(
		&mut self,
		slate_id: &[u8],
		participant_id: usize,
	) -> Result<(), Error>;

	/// Write the wallet data to backend file
	fn commit(&self) -> Result<(), Error>;
}

/// Encapsulate all wallet-node communication functions. No functions within libwallet
/// should care about communication details
pub trait NodeClient: Send + Sync + Clone {
	/// Return the URL of the check node
	fn node_url(&self) -> &str;

	/// Set the node URL
	fn set_node_url(&mut self, node_url: &str);

	/// Return the node api secret
	fn node_api_secret(&self) -> Option<String>;

	/// Change the API secret
	fn set_node_api_secret(&mut self, node_api_secret: Option<String>);

	/// Posts a transaction to a grin node
	fn post_tx(&self, tx: &TxWrapper, fluff: bool) -> Result<(), Error>;

	/// Returns the api version string and block header version as reported
	/// by the node. Result can be cached for later use
	fn get_version_info(&mut self) -> Option<NodeVersionInfo>;

<<<<<<< HEAD
	/// retrieves the current tip from the specified grin node
	fn get_chain_height(&self) -> Result<u64, Error>;
=======
	/// retrieves the current tip (height, hash) from the specified grin node
	fn get_chain_tip(&self) -> Result<(u64, String), Error>;

	/// Get a kernel and the height of the block it's included in. Returns
	/// (tx_kernel, height, mmr_index)
	fn get_kernel(
		&mut self,
		excess: &pedersen::Commitment,
		min_height: Option<u64>,
		max_height: Option<u64>,
	) -> Result<Option<(TxKernel, u64, u64)>, Error>;
>>>>>>> 9360e5c5

	/// retrieve a list of outputs from the specified grin node
	/// need "by_height" and "by_id" variants
	fn get_outputs_from_node(
		&self,
		wallet_outputs: Vec<pedersen::Commitment>,
	) -> Result<HashMap<pedersen::Commitment, (String, u64, u64)>, Error>;

	/// Get a list of outputs from the node by traversing the UTXO
	/// set in PMMR index order.
	/// Returns
	/// (last available output index, last insertion index retrieved,
	/// outputs(commit, proof, is_coinbase, height, mmr_index))
	fn get_outputs_by_pmmr_index(
		&self,
		start_height: u64,
		end_height: Option<u64>,
		max_outputs: u64,
	) -> Result<
		(
			u64,
			u64,
			Vec<(pedersen::Commitment, pedersen::RangeProof, bool, u64, u64)>,
		),
		Error,
	>;

<<<<<<< HEAD
	/// Get a kernel and the height of the block it is included in. Returns
	/// (tx_kernel, height, mmr_index)
	fn get_kernel(
		&mut self,
		excess: &pedersen::Commitment,
		min_height: Option<u64>,
		max_height: Option<u64>,
	) -> Result<Option<(TxKernel, u64, u64)>, Error>;

	/// retreives total difficulty
	fn get_total_difficulty(&self) -> Result<u64, Error>;

	/// retreives the connected peer info of the node
	fn get_connected_peer_info(&self) -> Result<Vec<PeerInfoDisplay>, Error>;
=======
	/// Return the pmmr indices representing the outputs between a given
	/// set of block heights
	/// (start pmmr index, end pmmr index)
	fn height_range_to_pmmr_indices(
		&self,
		start_height: u64,
		end_height: Option<u64>,
	) -> Result<(u64, u64), Error>;
>>>>>>> 9360e5c5
}

/// Node version info
#[derive(Serialize, Deserialize, Debug, Clone)]
pub struct NodeVersionInfo {
	/// Semver version string
	pub node_version: String,
	/// block header verson
	pub block_header_version: u16,
	/// Whether this version info was successfully verified from a node
	pub verified: Option<bool>,
}

/// Information about an output that's being tracked by the wallet. Must be
/// enough to reconstruct the commitment associated with the ouput when the
/// root private key is known.

#[derive(Serialize, Deserialize, Debug, Clone, PartialEq, PartialOrd, Eq, Ord)]
pub struct OutputData {
	/// Root key_id that the key for this output is derived from
	pub root_key_id: Identifier,
	/// Derived key for this output
	pub key_id: Identifier,
	/// How many derivations down from the root key
	pub n_child: u32,
	/// The actual commit, optionally stored
	pub commit: Option<String>,
	/// PMMR Index, used on restore in case of duplicate wallets using the same
	/// key_id (2 wallets using same seed, for instance
	#[serde(with = "secp_ser::opt_string_or_u64")]
	pub mmr_index: Option<u64>,
	/// Value of the output, necessary to rebuild the commitment
	#[serde(with = "secp_ser::string_or_u64")]
	pub value: u64,
	/// Current status of the output
	pub status: OutputStatus,
	/// Height of the output
	#[serde(with = "secp_ser::string_or_u64")]
	pub height: u64,
	/// Height we are locked until
	#[serde(with = "secp_ser::string_or_u64")]
	pub lock_height: u64,
	/// Is this a coinbase output? Is it subject to coinbase locktime?
	pub is_coinbase: bool,
	/// Optional corresponding internal entry in tx entry log
	pub tx_log_entry: Option<u32>,
}

impl ser::Writeable for OutputData {
	fn write<W: ser::Writer>(&self, writer: &mut W) -> Result<(), ser::Error> {
		writer.write_bytes(&serde_json::to_vec(self).map_err(|_| ser::Error::CorruptedData)?)
	}
}

impl ser::Readable for OutputData {
	fn read(reader: &mut dyn ser::Reader) -> Result<OutputData, ser::Error> {
		let data = reader.read_bytes_len_prefix()?;
		serde_json::from_slice(&data[..]).map_err(|_| ser::Error::CorruptedData)
	}
}

impl OutputData {
	/// Lock a given output to avoid conflicting use
	pub fn lock(&mut self) {
		self.status = OutputStatus::Locked;
	}

	/// How many confirmations has this output received?
	/// If height == 0 then we are either Unconfirmed or the output was
	/// cut-through
	/// so we do not actually know how many confirmations this output had (and
	/// never will).
	pub fn num_confirmations(&self, current_height: u64) -> u64 {
		if self.height > current_height {
			return 0;
		}
		if self.status == OutputStatus::Unconfirmed {
			0
		} else {
			// if an output has height n and we are at block n
			// then we have a single confirmation (the block it originated in)
			1 + (current_height - self.height)
		}
	}

	/// Check if output is eligible to spend based on state and height and
	/// confirmations
	pub fn eligible_to_spend(&self, current_height: u64, minimum_confirmations: u64) -> bool {
		if [OutputStatus::Spent, OutputStatus::Locked].contains(&self.status) {
			return false;
		} else if self.status == OutputStatus::Unconfirmed && self.is_coinbase {
			return false;
		} else if self.lock_height > current_height {
			return false;
		} else if self.status == OutputStatus::Unspent
			&& self.num_confirmations(current_height) >= minimum_confirmations
		{
			return true;
		} else if self.status == OutputStatus::Unconfirmed && minimum_confirmations == 0 {
			return true;
		} else {
			return false;
		}
	}

	/// Marks this output as unspent if it was previously unconfirmed
	pub fn mark_unspent(&mut self) {
		match self.status {
			OutputStatus::Unconfirmed => self.status = OutputStatus::Unspent,
			_ => (),
		}
	}

	/// Mark an output as spent
	pub fn mark_spent(&mut self) {
		match self.status {
			OutputStatus::Unspent => self.status = OutputStatus::Spent,
			OutputStatus::Locked => self.status = OutputStatus::Spent,
			_ => (),
		}
	}
}
/// Status of an output that's being tracked by the wallet. Can either be
/// unconfirmed, spent, unspent, or locked (when it's been used to generate
/// a transaction but we don't have confirmation that the transaction was
/// broadcasted or mined).
#[derive(Serialize, Deserialize, Debug, Clone, PartialEq, Eq, Ord, PartialOrd)]
pub enum OutputStatus {
	/// Unconfirmed
	Unconfirmed,
	/// Unspent
	Unspent,
	/// Locked
	Locked,
	/// Spent
	Spent,
}

impl fmt::Display for OutputStatus {
	fn fmt(&self, f: &mut fmt::Formatter<'_>) -> fmt::Result {
		match *self {
			OutputStatus::Unconfirmed => write!(f, "Unconfirmed"),
			OutputStatus::Unspent => write!(f, "Unspent"),
			OutputStatus::Locked => write!(f, "Locked"),
			OutputStatus::Spent => write!(f, "Spent"),
		}
	}
}

#[derive(Serialize, Deserialize, Clone, Debug)]
/// Holds the context for a single aggsig transaction
pub struct Context {
	/// Parent key id
	pub parent_key_id: Identifier,
	/// Secret key (of which public is shared)
	pub sec_key: SecretKey,
	/// Secret nonce (of which public is shared)
	/// (basically a SecretKey)
	pub sec_nonce: SecretKey,
	/// store my outputs + amounts between invocations
	/// Id, mmr_index (if known), amount
	pub output_ids: Vec<(Identifier, Option<u64>, u64)>,
	/// store my inputs
	/// Id, mmr_index (if known), amount
	pub input_ids: Vec<(Identifier, Option<u64>, u64)>,
	/// store the calculated fee
	pub fee: u64,
	/// keep track of the participant id
	pub participant_id: usize,
	/// Payment proof sender address derivation path, if needed
	pub payment_proof_derivation_index: Option<u32>,
}

impl Context {
	/// Create a new context with defaults
	pub fn new(
		secp: &secp::Secp256k1,
		sec_key: SecretKey,
		parent_key_id: &Identifier,
		use_test_rng: bool,
		participant_id: usize,
	) -> Context {
		let sec_nonce = match use_test_rng {
			false => aggsig::create_secnonce(secp).unwrap(),
			true => SecretKey::from_slice(secp, &[1; 32]).unwrap(),
		};
		Context {
			parent_key_id: parent_key_id.clone(),
			sec_key: sec_key,
			sec_nonce,
			input_ids: vec![],
			output_ids: vec![],
			fee: 0,
			participant_id: participant_id,
			payment_proof_derivation_index: None,
		}
	}
}

impl Context {
	/// Tracks an output contributing to my excess value (if it needs to
	/// be kept between invocations
	pub fn add_output(&mut self, output_id: &Identifier, mmr_index: &Option<u64>, amount: u64) {
		self.output_ids
			.push((output_id.clone(), mmr_index.clone(), amount));
	}

	/// Returns all stored outputs
	pub fn get_outputs(&self) -> Vec<(Identifier, Option<u64>, u64)> {
		self.output_ids.clone()
	}

	/// Tracks IDs of my inputs into the transaction
	/// be kept between invocations
	pub fn add_input(&mut self, input_id: &Identifier, mmr_index: &Option<u64>, amount: u64) {
		self.input_ids
			.push((input_id.clone(), mmr_index.clone(), amount));
	}

	/// Returns all stored input identifiers
	pub fn get_inputs(&self) -> Vec<(Identifier, Option<u64>, u64)> {
		self.input_ids.clone()
	}

	/// Returns private key, private nonce
	pub fn get_private_keys(&self) -> (SecretKey, SecretKey) {
		(self.sec_key.clone(), self.sec_nonce.clone())
	}

	/// Returns public key, public nonce
	pub fn get_public_keys(&self, secp: &Secp256k1) -> (PublicKey, PublicKey) {
		(
			PublicKey::from_secret_key(secp, &self.sec_key).unwrap(),
			PublicKey::from_secret_key(secp, &self.sec_nonce).unwrap(),
		)
	}
}

impl ser::Writeable for Context {
	fn write<W: ser::Writer>(&self, writer: &mut W) -> Result<(), ser::Error> {
		writer.write_bytes(&serde_json::to_vec(self).map_err(|_| ser::Error::CorruptedData)?)
	}
}

impl ser::Readable for Context {
	fn read(reader: &mut dyn ser::Reader) -> Result<Context, ser::Error> {
		let data = reader.read_bytes_len_prefix()?;
		serde_json::from_slice(&data[..]).map_err(|_| ser::Error::CorruptedData)
	}
}

/// Block Identifier
#[derive(Debug, Clone, PartialEq, PartialOrd, Eq, Ord)]
pub struct BlockIdentifier(pub Hash);

impl BlockIdentifier {
	/// return hash
	pub fn hash(&self) -> Hash {
		self.0
	}

	/// convert to hex string
	pub fn from_hex(hex: &str) -> Result<BlockIdentifier, Error> {
		let hash =
			Hash::from_hex(hex).context(ErrorKind::GenericError("Invalid hex".to_owned()))?;
		Ok(BlockIdentifier(hash))
	}
}

impl serde::ser::Serialize for BlockIdentifier {
	fn serialize<S>(&self, serializer: S) -> Result<S::Ok, S::Error>
	where
		S: serde::ser::Serializer,
	{
		serializer.serialize_str(&self.0.to_hex())
	}
}

impl<'de> serde::de::Deserialize<'de> for BlockIdentifier {
	fn deserialize<D>(deserializer: D) -> Result<BlockIdentifier, D::Error>
	where
		D: serde::de::Deserializer<'de>,
	{
		deserializer.deserialize_str(BlockIdentifierVisitor)
	}
}

struct BlockIdentifierVisitor;

impl<'de> serde::de::Visitor<'de> for BlockIdentifierVisitor {
	type Value = BlockIdentifier;

	fn expecting(&self, formatter: &mut fmt::Formatter<'_>) -> fmt::Result {
		formatter.write_str("a block hash")
	}

	fn visit_str<E>(self, s: &str) -> Result<Self::Value, E>
	where
		E: serde::de::Error,
	{
		let block_hash = Hash::from_hex(s).unwrap();
		Ok(BlockIdentifier(block_hash))
	}
}

/// a contained wallet info struct, so automated tests can parse wallet info
/// can add more fields here over time as needed
#[derive(Serialize, Eq, PartialEq, Deserialize, Debug, Clone)]
pub struct WalletInfo {
	/// height from which info was taken
	#[serde(with = "secp_ser::string_or_u64")]
	pub last_confirmed_height: u64,
	/// Minimum number of confirmations for an output to be treated as "spendable".
	#[serde(with = "secp_ser::string_or_u64")]
	pub minimum_confirmations: u64,
	/// total amount in the wallet
	#[serde(with = "secp_ser::string_or_u64")]
	pub total: u64,
	/// amount awaiting finalization
	#[serde(with = "secp_ser::string_or_u64")]
	pub amount_awaiting_finalization: u64,
	/// amount awaiting confirmation
	#[serde(with = "secp_ser::string_or_u64")]
	pub amount_awaiting_confirmation: u64,
	/// coinbases waiting for lock height
	#[serde(with = "secp_ser::string_or_u64")]
	pub amount_immature: u64,
	/// amount currently spendable
	#[serde(with = "secp_ser::string_or_u64")]
	pub amount_currently_spendable: u64,
	/// amount locked via previous transactions
	#[serde(with = "secp_ser::string_or_u64")]
	pub amount_locked: u64,
}

/// Types of transactions that can be contained within a TXLog entry
#[derive(Serialize, Deserialize, Debug, Clone, Eq, PartialEq)]
pub enum TxLogEntryType {
	/// A coinbase transaction becomes confirmed
	ConfirmedCoinbase,
	/// Outputs created when a transaction is received
	TxReceived,
	/// Inputs locked + change outputs when a transaction is created
	TxSent,
	/// Received transaction that was rolled back by user
	TxReceivedCancelled,
	/// Sent transaction that was rolled back by user
	TxSentCancelled,
}

impl fmt::Display for TxLogEntryType {
	fn fmt(&self, f: &mut fmt::Formatter<'_>) -> fmt::Result {
		match *self {
			TxLogEntryType::ConfirmedCoinbase => write!(f, "Confirmed \nCoinbase"),
			TxLogEntryType::TxReceived => write!(f, "Received Tx"),
			TxLogEntryType::TxSent => write!(f, "Sent Tx"),
			TxLogEntryType::TxReceivedCancelled => write!(f, "Received Tx\n- Cancelled"),
			TxLogEntryType::TxSentCancelled => write!(f, "Sent Tx\n- Cancelled"),
		}
	}
}

/// Optional transaction information, recorded when an event happens
/// to add or remove funds from a wallet. One Transaction log entry
/// maps to one or many outputs
#[derive(Serialize, Deserialize, Debug, Clone)]
pub struct TxLogEntry {
	/// BIP32 account path used for creating this tx
	pub parent_key_id: Identifier,
	/// Local id for this transaction (distinct from a slate transaction id)
	pub id: u32,
	/// Slate transaction this entry is associated with, if any
	pub tx_slate_id: Option<Uuid>,
	/// Transaction type (as above)
	pub tx_type: TxLogEntryType,
	/// Time this tx entry was created
	/// #[serde(with = "tx_date_format")]
	pub creation_ts: DateTime<Utc>,
	/// Time this tx was confirmed (by this wallet)
	/// #[serde(default, with = "opt_tx_date_format")]
	pub confirmation_ts: Option<DateTime<Utc>>,
	/// Whether the inputs+outputs involved in this transaction have been
	/// confirmed (In all cases either all outputs involved in a tx should be
	/// confirmed, or none should be; otherwise there's a deeper problem)
	pub confirmed: bool,
	/// height of confirmed output.
	/// Users want to see that in there transaction list
	#[serde(default = "TxLogEntry::default_output_height")]
	pub output_height: u64,
	/// number of inputs involved in TX
	pub num_inputs: usize,
	/// number of outputs involved in TX
	pub num_outputs: usize,
	/// Amount credited via this transaction
	#[serde(with = "secp_ser::string_or_u64")]
	pub amount_credited: u64,
	/// Amount debited via this transaction
	#[serde(with = "secp_ser::string_or_u64")]
	pub amount_debited: u64,
	/// Fee
	#[serde(with = "secp_ser::opt_string_or_u64")]
	pub fee: Option<u64>,
	/// Cutoff block height
	#[serde(with = "secp_ser::opt_string_or_u64")]
	#[serde(default)]
	pub ttl_cutoff_height: Option<u64>,
	/// Message data, stored as json
	pub messages: Option<ParticipantMessages>,
	/// Location of the store transaction, (reference or resending)
	pub stored_tx: Option<String>,
	/// Associated kernel excess, for later lookup if necessary
	#[serde(with = "secp_ser::option_commitment_serde")]
	#[serde(default)]
	pub kernel_excess: Option<pedersen::Commitment>,
	/// Height reported when transaction was created, if lookup
	/// of kernel is necessary
	#[serde(default)]
	pub kernel_lookup_min_height: Option<u64>,
	/// Additional info needed to stored payment proof
	#[serde(default)]
	pub payment_proof: Option<StoredProofInfo>,
}

impl ser::Writeable for TxLogEntry {
	fn write<W: ser::Writer>(&self, writer: &mut W) -> Result<(), ser::Error> {
		writer.write_bytes(&serde_json::to_vec(self).map_err(|_| ser::Error::CorruptedData)?)
	}
}

impl ser::Readable for TxLogEntry {
	fn read(reader: &mut dyn ser::Reader) -> Result<TxLogEntry, ser::Error> {
		let data = reader.read_bytes_len_prefix()?;
		serde_json::from_slice(&data[..]).map_err(|_| ser::Error::CorruptedData)
	}
}

impl TxLogEntry {
	/// Return a new blank with TS initialised with next entry
	pub fn new(parent_key_id: Identifier, t: TxLogEntryType, id: u32) -> Self {
		TxLogEntry {
			parent_key_id: parent_key_id,
			tx_type: t,
			id: id,
			tx_slate_id: None,
			creation_ts: Utc::now(),
			confirmation_ts: None,
			confirmed: false,
			output_height: 0,
			amount_credited: 0,
			amount_debited: 0,
			num_inputs: 0,
			num_outputs: 0,
			fee: None,
			ttl_cutoff_height: None,
			messages: None,
			stored_tx: None,
			kernel_excess: None,
			kernel_lookup_min_height: None,
			payment_proof: None,
		}
	}

	/// Given a vec of TX log entries, return credited + debited sums
	pub fn sum_confirmed(txs: &Vec<TxLogEntry>) -> (u64, u64) {
		txs.iter().fold((0, 0), |acc, tx| match tx.confirmed {
			true => (acc.0 + tx.amount_credited, acc.1 + tx.amount_debited),
			false => acc,
		})
	}

	/// Update confirmation TS with now
	pub fn update_confirmation_ts(&mut self) {
		self.confirmation_ts = Some(Utc::now());
	}

	/// Return zero height - mean unknown. Needed for backward compatibility
	pub fn default_output_height() -> u64 {
		0
	}
}

/// Payment proof information. Differs from what is sent via
/// the slate
#[derive(Serialize, Deserialize, Debug, Clone)]
pub struct StoredProofInfo {
	/// receiver address
	#[serde(with = "dalek_ser::dalek_pubkey_serde")]
	pub receiver_address: DalekPublicKey,
	#[serde(with = "dalek_ser::option_dalek_sig_serde")]
	/// receiver signature
	pub receiver_signature: Option<DalekSignature>,
	/// sender address derivation path index
	pub sender_address_path: u32,
	/// sender address
	#[serde(with = "dalek_ser::dalek_pubkey_serde")]
	pub sender_address: DalekPublicKey,
	/// sender signature
	#[serde(with = "dalek_ser::option_dalek_sig_serde")]
	pub sender_signature: Option<DalekSignature>,
}

impl ser::Writeable for StoredProofInfo {
	fn write<W: ser::Writer>(&self, writer: &mut W) -> Result<(), ser::Error> {
		writer.write_bytes(&serde_json::to_vec(self).map_err(|_| ser::Error::CorruptedData)?)
	}
}

impl ser::Readable for StoredProofInfo {
	fn read(reader: &mut dyn ser::Reader) -> Result<StoredProofInfo, ser::Error> {
		let data = reader.read_bytes_len_prefix()?;
		serde_json::from_slice(&data[..]).map_err(|_| ser::Error::CorruptedData)
	}
}

/// Map of named accounts to BIP32 paths
#[derive(Clone, Debug, Serialize, Deserialize)]
pub struct AcctPathMapping {
	/// label used by user
	pub label: String,
	/// Corresponding parent BIP32 derivation path
	pub path: Identifier,
}

impl ser::Writeable for AcctPathMapping {
	fn write<W: ser::Writer>(&self, writer: &mut W) -> Result<(), ser::Error> {
		writer.write_bytes(&serde_json::to_vec(self).map_err(|_| ser::Error::CorruptedData)?)
	}
}

impl ser::Readable for AcctPathMapping {
	fn read(reader: &mut dyn ser::Reader) -> Result<AcctPathMapping, ser::Error> {
		let data = reader.read_bytes_len_prefix()?;
		serde_json::from_slice(&data[..]).map_err(|_| ser::Error::CorruptedData)
	}
}

/// Dummy wrapper for the hex-encoded serialized transaction.
#[derive(Serialize, Deserialize)]
pub struct TxWrapper {
	/// hex representation of transaction
	pub tx_hex: String,
}

/// Store details of the last scanned block
#[derive(Clone, Debug, Serialize, Deserialize)]
pub struct ScannedBlockInfo {
	/// Node chain height (corresponding to the last PMMR index scanned)
	pub height: u64,
	/// Hash of tip
	pub hash: String,
	/// Starting PMMR Index
	pub start_pmmr_index: u64,
	/// Last PMMR Index
	pub last_pmmr_index: u64,
}

impl ser::Writeable for ScannedBlockInfo {
	fn write<W: ser::Writer>(&self, writer: &mut W) -> Result<(), ser::Error> {
		writer.write_bytes(&serde_json::to_vec(self).map_err(|_| ser::Error::CorruptedData)?)
	}
}

impl ser::Readable for ScannedBlockInfo {
	fn read(reader: &mut dyn ser::Reader) -> Result<ScannedBlockInfo, ser::Error> {
		let data = reader.read_bytes_len_prefix()?;
		serde_json::from_slice(&data[..]).map_err(|_| ser::Error::CorruptedData)
	}
}

/// Wrapper for reward output and kernel used when building a coinbase for a mining node.
/// Note: Not serializable, must be converted to necesssary "versioned" representation
/// before serializing to json to ensure compatibility with mining node.
#[derive(Debug, Clone)]
pub struct CbData {
	/// Output
	pub output: Output,
	/// Kernel
	pub kernel: TxKernel,
	/// Key Id
	pub key_id: Option<Identifier>,
}

/// Enum to determine what amount of scanning is required for a new wallet
#[derive(Debug, Clone, Serialize, Deserialize)]
pub enum WalletInitStatus {
	/// Wallet is newly created and needs scanning
	InitNeedsScanning,
	/// Wallet is new but doesn't need scanning
	InitNoScanning,
	/// Wallet scan checks have been completed
	InitComplete,
}

impl ser::Writeable for WalletInitStatus {
	fn write<W: ser::Writer>(&self, writer: &mut W) -> Result<(), ser::Error> {
		writer.write_bytes(&serde_json::to_vec(self).map_err(|_| ser::Error::CorruptedData)?)
	}
}

impl ser::Readable for WalletInitStatus {
	fn read(reader: &mut dyn ser::Reader) -> Result<WalletInitStatus, ser::Error> {
		let data = reader.read_bytes_len_prefix()?;
		serde_json::from_slice(&data[..]).map_err(|_| ser::Error::CorruptedData)
	}
}<|MERGE_RESOLUTION|>--- conflicted
+++ resolved
@@ -15,18 +15,10 @@
 //! Types and traits that should be provided by a wallet
 //! implementation
 
-<<<<<<< HEAD
-extern crate grin_wallet_util;
-use crate::error::{Error, ErrorKind};
-use crate::grin_core::core::hash::Hash;
-use crate::grin_core::core::Transaction;
-use crate::grin_core::core::TxKernel;
-=======
 use crate::config::{TorConfig, WalletConfig};
 use crate::error::{Error, ErrorKind};
 use crate::grin_core::core::hash::Hash;
 use crate::grin_core::core::{Output, Transaction, TxKernel};
->>>>>>> 9360e5c5
 use crate::grin_core::libtx::{aggsig, secp_ser};
 use crate::grin_core::{global, ser};
 use crate::grin_keychain::{Identifier, Keychain};
@@ -35,11 +27,7 @@
 use crate::grin_util::secp::{self, pedersen, Secp256k1};
 use crate::grin_util::ZeroingString;
 use crate::slate::ParticipantMessages;
-<<<<<<< HEAD
-use crate::types::grin_wallet_util::grin_p2p::types::PeerInfoDisplay;
-=======
 use crate::slate_versions::ser as dalek_ser;
->>>>>>> 9360e5c5
 use chrono::prelude::*;
 use ed25519_dalek::PublicKey as DalekPublicKey;
 use ed25519_dalek::Signature as DalekSignature;
@@ -350,10 +338,6 @@
 	/// by the node. Result can be cached for later use
 	fn get_version_info(&mut self) -> Option<NodeVersionInfo>;
 
-<<<<<<< HEAD
-	/// retrieves the current tip from the specified grin node
-	fn get_chain_height(&self) -> Result<u64, Error>;
-=======
 	/// retrieves the current tip (height, hash) from the specified grin node
 	fn get_chain_tip(&self) -> Result<(u64, String), Error>;
 
@@ -365,7 +349,6 @@
 		min_height: Option<u64>,
 		max_height: Option<u64>,
 	) -> Result<Option<(TxKernel, u64, u64)>, Error>;
->>>>>>> 9360e5c5
 
 	/// retrieve a list of outputs from the specified grin node
 	/// need "by_height" and "by_id" variants
@@ -393,22 +376,6 @@
 		Error,
 	>;
 
-<<<<<<< HEAD
-	/// Get a kernel and the height of the block it is included in. Returns
-	/// (tx_kernel, height, mmr_index)
-	fn get_kernel(
-		&mut self,
-		excess: &pedersen::Commitment,
-		min_height: Option<u64>,
-		max_height: Option<u64>,
-	) -> Result<Option<(TxKernel, u64, u64)>, Error>;
-
-	/// retreives total difficulty
-	fn get_total_difficulty(&self) -> Result<u64, Error>;
-
-	/// retreives the connected peer info of the node
-	fn get_connected_peer_info(&self) -> Result<Vec<PeerInfoDisplay>, Error>;
-=======
 	/// Return the pmmr indices representing the outputs between a given
 	/// set of block heights
 	/// (start pmmr index, end pmmr index)
@@ -417,7 +384,6 @@
 		start_height: u64,
 		end_height: Option<u64>,
 	) -> Result<(u64, u64), Error>;
->>>>>>> 9360e5c5
 }
 
 /// Node version info
