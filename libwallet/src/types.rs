// Copyright 2018 The Grin Developers
//
// Licensed under the Apache License, Version 2.0 (the "License");
// you may not use this file except in compliance with the License.
// You may obtain a copy of the License at
//
//     http://www.apache.org/licenses/LICENSE-2.0
//
// Unless required by applicable law or agreed to in writing, software
// distributed under the License is distributed on an "AS IS" BASIS,
// WITHOUT WARRANTIES OR CONDITIONS OF ANY KIND, either express or implied.
// See the License for the specific language governing permissions and
// limitations under the License.

//! Types and traits that should be provided by a wallet
//! implementation

use crate::error::{Error, ErrorKind};
use crate::grin_core::core::hash::Hash;
use crate::grin_core::core::Transaction;
use crate::grin_core::libtx::{aggsig, secp_ser};
use crate::grin_core::ser;
use crate::grin_keychain::{Identifier, Keychain};
use crate::grin_util::secp::key::{PublicKey, SecretKey};
use crate::grin_util::secp::{self, pedersen, Secp256k1};
use crate::slate::ParticipantMessages;
use chrono::prelude::*;
use failure::ResultExt;
use serde;
use serde_json;
use std::collections::HashMap;
use std::fmt;
use uuid::Uuid;

/// Combined trait to allow dynamic wallet dispatch
pub trait WalletInst<C, K>: WalletBackend<C, K> + Send + Sync + 'static
where
	C: NodeClient,
	K: Keychain,
{
}
impl<T, C, K> WalletInst<C, K> for T
where
	T: WalletBackend<C, K> + Send + Sync + 'static,
	C: NodeClient,
	K: Keychain,
{
}

/// TODO:
/// Wallets should implement this backend for their storage. All functions
/// here expect that the wallet instance has instantiated itself or stored
/// whatever credentials it needs
pub trait WalletBackend<C, K>
where
	C: NodeClient,
	K: Keychain,
{
	/// Initialize with whatever stored credentials we have
	fn open_with_credentials(&mut self) -> Result<(), Error>;

	/// Close wallet and remove any stored credentials (TBD)
	fn close(&mut self) -> Result<(), Error>;

	/// Return the keychain being used
	fn keychain(&mut self) -> &mut K;

	/// Return the client being used to communicate with the node
	fn w2n_client(&mut self) -> &mut C;

	/// return the commit for caching if allowed, none otherwise
	fn calc_commit_for_cache(
		&mut self,
		amount: u64,
		id: &Identifier,
	) -> Result<Option<String>, Error>;

	/// Set parent key id by stored account name
	fn set_parent_key_id_by_name(&mut self, label: &str) -> Result<(), Error>;

	/// The BIP32 path of the parent path to use for all output-related
	/// functions, (essentially 'accounts' within a wallet.
	fn set_parent_key_id(&mut self, _: Identifier);

	/// return the parent path
	fn parent_key_id(&mut self) -> Identifier;

	/// Iterate over all self output data stored by the backend
	fn iter<'a>(&'a self) -> Box<dyn Iterator<Item = OutputData> + 'a>;

	/// Get payment commits list by slate id
	fn get_payment_log_commits(&self, u: &Uuid) -> Result<Option<PaymentCommits>, Error>;

	/// Get payment output data by commit
	fn get_payment_log_entry(&self, commit: String) -> Result<Option<PaymentData>, Error>;

	/// Iterate over all payment output data stored by the backend
	fn payment_log_iter<'a>(&'a self) -> Box<dyn Iterator<Item = PaymentData> + 'a>;

	/// Get self owned output data by id
	fn get(&self, id: &Identifier, mmr_index: &Option<u64>) -> Result<OutputData, Error>;

	/// Get an (Optional) tx log entry by uuid
	fn get_tx_log_entry(&self, uuid: &Uuid) -> Result<Option<TxLogEntry>, Error>;

	/// Retrieves the private context associated with a given slate id
	fn get_private_context(&mut self, slate_id: &[u8]) -> Result<Context, Error>;

	/// Iterate over all output data stored by the backend
	fn tx_log_iter<'a>(&'a self) -> Box<dyn Iterator<Item = TxLogEntry> + 'a>;

	/// Iterate over all stored account paths
	fn acct_path_iter<'a>(&'a self) -> Box<dyn Iterator<Item = AcctPathMapping> + 'a>;

	/// Gets an account path for a given label
	fn get_acct_path(&self, label: String) -> Result<Option<AcctPathMapping>, Error>;

	/// Stores a transaction
	fn store_tx(&self, uuid: &str, tx: &Transaction) -> Result<(), Error>;

	/// Retrieves a stored transaction from a TxLogEntry
	fn get_stored_tx(&self, entry: &TxLogEntry) -> Result<Option<Transaction>, Error>;

	/// Create a new write batch to update or remove output data
	fn batch<'a>(&'a mut self) -> Result<Box<dyn WalletOutputBatch<K> + 'a>, Error>;

	/// Next child ID when we want to create a new output, based on current parent
	fn next_child<'a>(&mut self) -> Result<Identifier, Error>;

	/// last verified height of outputs directly descending from the given parent key
	fn last_confirmed_height<'a>(&mut self) -> Result<u64, Error>;

	/// Attempt to restore the contents of a wallet from seed
	fn restore(&mut self) -> Result<(), Error>;

	/// Attempt to check and fix wallet state
	fn check_repair(&mut self, delete_unconfirmed: bool) -> Result<(), Error>;
}

/// Batch trait to update the output data backend atomically. Trying to use a
/// batch after commit MAY result in a panic. Due to this being a trait, the
/// commit method can't take ownership.
/// TODO: Should these be split into separate batch objects, for outputs,
/// tx_log entries and meta/details?
pub trait WalletOutputBatch<K>
where
	K: Keychain,
{
	/// Return the keychain being used
	fn keychain(&mut self) -> &mut K;

	/// Add or update data about a self owned output to the backend
	fn save(&mut self, out: OutputData) -> Result<(), Error>;

	/// Add or update data about a payment output to the backend
	fn save_payment(&mut self, out: PaymentData) -> Result<(), Error>;

	/// Add or update data about a payment commits list to the backend
	fn save_payment_commits(&mut self, u: &Uuid, commits: PaymentCommits) -> Result<(), Error>;

	/// Gets self owned output data by id
	fn get(&self, id: &Identifier, mmr_index: &Option<u64>) -> Result<OutputData, Error>;

	/// Gets payment commits list by slate id
	fn get_payment_commits(&self, u: &Uuid) -> Result<PaymentCommits, Error>;

	/// Gets payment output data by commit
	fn get_payment_log_entry(&self, commit: String) -> Result<PaymentData, Error>;

	/// Iterate over all output data stored by the backend
	fn iter(&self) -> Box<dyn Iterator<Item = OutputData>>;

	/// Delete data about an output from the backend
	fn delete(&mut self, id: &Identifier, mmr_index: &Option<u64>) -> Result<(), Error>;

	/// Save last stored child index of a given parent
	fn save_child_index(&mut self, parent_key_id: &Identifier, child_n: u32) -> Result<(), Error>;

	/// Save last confirmed height of outputs for a given parent
	fn save_last_confirmed_height(
		&mut self,
		parent_key_id: &Identifier,
		height: u64,
	) -> Result<(), Error>;

	/// get next tx log entry for the parent
	fn next_tx_log_id(&mut self, parent_key_id: &Identifier) -> Result<u32, Error>;

	/// Iterate over tx log data stored by the backend
	fn tx_log_iter(&self) -> Box<dyn Iterator<Item = TxLogEntry>>;

	/// save a tx log entry
	fn save_tx_log_entry(&mut self, t: TxLogEntry, parent_id: &Identifier) -> Result<(), Error>;

	/// save an account label -> path mapping
	fn save_acct_path(&mut self, mapping: AcctPathMapping) -> Result<(), Error>;

	/// Iterate over account names stored in backend
	fn acct_path_iter(&self) -> Box<dyn Iterator<Item = AcctPathMapping>>;

	/// Save an output as locked in the backend
	fn lock_output(&mut self, out: &mut OutputData) -> Result<(), Error>;

	/// Saves the private context associated with a slate id
	fn save_private_context(&mut self, slate_id: &[u8], ctx: &Context) -> Result<(), Error>;

	/// Delete the private context associated with the slate id
	fn delete_private_context(&mut self, slate_id: &[u8]) -> Result<(), Error>;

	/// Write the wallet data to backend file
	fn commit(&self) -> Result<(), Error>;
}

/// Encapsulate all wallet-node communication functions. No functions within libwallet
/// should care about communication details
pub trait NodeClient: Sync + Send + Clone {
	/// Return the URL of the check node
	fn node_url(&self) -> &str;

	/// Set the node URL
	fn set_node_url(&mut self, node_url: &str);

	/// Return the node api secret
	fn node_api_secret(&self) -> Option<String>;

	/// Change the API secret
	fn set_node_api_secret(&mut self, node_api_secret: Option<String>);

	/// Posts a transaction to a grin node
	fn post_tx(&self, tx: &TxWrapper, fluff: bool) -> Result<(), Error>;

	/// retrieves the current tip from the specified grin node
	fn get_chain_height(&self) -> Result<u64, Error>;

	/// retrieve a list of outputs from the specified grin node
	/// need "by_height" and "by_id" variants
	fn get_outputs_from_node(
		&self,
		wallet_outputs: Vec<pedersen::Commitment>,
	) -> Result<HashMap<pedersen::Commitment, (String, u64, u64)>, Error>;

	/// Get a list of outputs from the node by traversing the UTXO
	/// set in PMMR index order.
	/// Returns
	/// (last available output index, last insertion index retrieved,
	/// outputs(commit, proof, is_coinbase, height, mmr_index))
	fn get_outputs_by_pmmr_index(
		&self,
		start_height: u64,
		max_outputs: u64,
	) -> Result<
		(
			u64,
			u64,
			Vec<(pedersen::Commitment, pedersen::RangeProof, bool, u64, u64)>,
		),
		Error,
	>;
}

/// Information about an output that's being tracked by the wallet. Must be
/// enough to reconstruct the commitment associated with the ouput when the
/// root private key is known.

#[derive(Serialize, Deserialize, Debug, Clone, PartialEq, PartialOrd, Eq, Ord)]
pub struct OutputData {
	/// Root key_id that the key for this output is derived from
	pub root_key_id: Identifier,
	/// Derived key for this output
	pub key_id: Identifier,
	/// How many derivations down from the root key
	pub n_child: u32,
	/// The actual commit, optionally stored
	pub commit: Option<String>,
	/// PMMR Index, used on restore in case of duplicate wallets using the same
	/// key_id (2 wallets using same seed, for instance
	#[serde(with = "secp_ser::opt_string_or_u64")]
	pub mmr_index: Option<u64>,
	/// Value of the output, necessary to rebuild the commitment
	#[serde(with = "secp_ser::string_or_u64")]
	pub value: u64,
	/// Current status of the output
	pub status: OutputStatus,
	/// Height of the output
	#[serde(with = "secp_ser::string_or_u64")]
	pub height: u64,
	/// Height we are locked until
	#[serde(with = "secp_ser::string_or_u64")]
	pub lock_height: u64,
	/// Is this a coinbase output? Is it subject to coinbase locktime?
	pub is_coinbase: bool,
	/// Optional corresponding internal entry in tx entry log
	pub tx_log_entry: Option<u32>,
	/// Unique transaction ID, selected by sender
	pub slate_id: Option<Uuid>,
}

impl ser::Writeable for OutputData {
	fn write<W: ser::Writer>(&self, writer: &mut W) -> Result<(), ser::Error> {
		writer.write_bytes(&serde_json::to_vec(self).map_err(|_| ser::Error::CorruptedData)?)
	}
}

impl ser::Readable for OutputData {
	fn read(reader: &mut dyn ser::Reader) -> Result<OutputData, ser::Error> {
		let data = reader.read_bytes_len_prefix()?;
		serde_json::from_slice(&data[..]).map_err(|_| ser::Error::CorruptedData)
	}
}

impl OutputData {
	/// Lock a given output to avoid conflicting use
	pub fn lock(&mut self) {
		self.status = OutputStatus::Locked;
	}

	/// How many confirmations has this output received?
	/// If height == 0 then we are either Unconfirmed or the output was
	/// cut-through
	/// so we do not actually know how many confirmations this output had (and
	/// never will).
	pub fn num_confirmations(&self, current_height: u64) -> u64 {
		if self.height > current_height {
			return 0;
		}
		if self.status == OutputStatus::Unconfirmed {
			0
		} else {
			// if an output has height n and we are at block n
			// then we have a single confirmation (the block it originated in)
			1 + (current_height - self.height)
		}
	}

	/// Check if output is eligible to spend based on state and height and
	/// confirmations
	pub fn eligible_to_spend(&self, current_height: u64, minimum_confirmations: u64) -> bool {
		if [OutputStatus::Spent, OutputStatus::Locked].contains(&self.status) {
			return false;
		} else if self.status == OutputStatus::Unconfirmed && self.is_coinbase {
			return false;
		} else if self.lock_height > current_height {
			return false;
		} else if self.status == OutputStatus::Unspent
			&& self.num_confirmations(current_height) >= minimum_confirmations
		{
			return true;
		} else if self.status == OutputStatus::Unconfirmed && minimum_confirmations == 0 {
			return true;
		} else {
			return false;
		}
	}

	/// Marks this output as unspent if it was previously unconfirmed
	pub fn mark_unspent(&mut self) {
		match self.status {
			OutputStatus::Unconfirmed => self.status = OutputStatus::Unspent,
			_ => (),
		}
	}

	/// Mark an output as spent
	pub fn mark_spent(&mut self) {
		match self.status {
			OutputStatus::Unspent => self.status = OutputStatus::Spent,
			OutputStatus::Locked => self.status = OutputStatus::Spent,
			_ => (),
		}
	}
}

/// Information about a payment output that's being tracked by the wallet.
/// It belongs to the receiver, and it's paid by this wallet.

#[derive(Serialize, Deserialize, Debug, Clone, PartialEq, PartialOrd, Eq, Ord)]
pub struct PaymentData {
	/// The actual commit
	pub commit: String,
	/// Value of the output
	pub value: u64,
	/// Current status of the output
	pub status: OutputStatus,
	/// Height of the output
	pub height: u64,
	/// Height we are locked until
	pub lock_height: u64,
	/// Unique transaction ID, selected by sender
	pub slate_id: Uuid,
}

impl ser::Writeable for PaymentData {
	fn write<W: ser::Writer>(&self, writer: &mut W) -> Result<(), ser::Error> {
		writer.write_bytes(&serde_json::to_vec(self).map_err(|_| ser::Error::CorruptedData)?)
	}
}

impl ser::Readable for PaymentData {
	fn read(reader: &mut dyn ser::Reader) -> Result<PaymentData, ser::Error> {
		let data = reader.read_bytes_len_prefix()?;
		serde_json::from_slice(&data[..]).map_err(|_| ser::Error::CorruptedData)
	}
}

impl PaymentData {
	/// How many confirmations has this output received?
	/// If height == 0 then we are either Unconfirmed or the output was
	/// cut-through
	/// so we do not actually know how many confirmations this output had (and
	/// never will).
	pub fn num_confirmations(&self, current_height: u64) -> u64 {
		if self.height > current_height {
			return 0;
		}
		if self.status == OutputStatus::Unconfirmed {
			0
		} else {
			// if an output has height n and we are at block n
			// then we have a single confirmation (the block it originated in)
			1 + (current_height - self.height)
		}
	}

	/// Marks this output as confirmed if it was previously unconfirmed
	pub fn mark_confirmed(&mut self) {
		match self.status {
			OutputStatus::Unconfirmed => self.status = OutputStatus::Confirmed,
			_ => (),
		}
	}
}

/// Information about the payment commit/s in one tx that's being tracked by the wallet.
/// They belong to the receiver/s, and they're paid by this wallet.
///
/// Note: because lmdb can't have multiple keys to same value, we have to use this to find
/// the commit lists by the slate id, in case we support multiple receivers in one tx in the future.

#[derive(Serialize, Deserialize, Debug, Clone)]
pub struct PaymentCommits {
	/// The actual commit/s
	pub commits: Vec<String>,
	/// Unique transaction ID, selected by sender
	pub slate_id: Uuid,
}

impl ser::Writeable for PaymentCommits {
	fn write<W: ser::Writer>(&self, writer: &mut W) -> Result<(), ser::Error> {
		writer.write_bytes(&serde_json::to_vec(self).map_err(|_| ser::Error::CorruptedData)?)
	}
}

impl ser::Readable for PaymentCommits {
	fn read(reader: &mut dyn ser::Reader) -> Result<PaymentCommits, ser::Error> {
		let data = reader.read_bytes_len_prefix()?;
		serde_json::from_slice(&data[..]).map_err(|_| ser::Error::CorruptedData)
	}
}

/// Status of an output that's being tracked by the wallet. Can either be
/// unconfirmed, spent, unspent, or locked (when it's been used to generate
/// a transaction but we don't have confirmation that the transaction was
/// broadcasted or mined).
#[derive(Serialize, Deserialize, Debug, Clone, PartialEq, Eq, Ord, PartialOrd)]
pub enum OutputStatus {
	/// Unconfirmed
	Unconfirmed,
	/// Unspent
	Unspent,
	/// Locked
	Locked,
	/// Spent
	Spent,
	/// Confirmed
	Confirmed,
}

impl fmt::Display for OutputStatus {
	fn fmt(&self, f: &mut fmt::Formatter<'_>) -> fmt::Result {
		match *self {
			OutputStatus::Unconfirmed => write!(f, "Unconfirmed"),
			OutputStatus::Unspent => write!(f, "Unspent"),
			OutputStatus::Locked => write!(f, "Locked"),
			OutputStatus::Spent => write!(f, "Spent"),
			OutputStatus::Confirmed => write!(f, "Confirmed"),
		}
	}
}

#[derive(Serialize, Deserialize, Clone, Debug)]
/// Holds the context for a single aggsig transaction
pub struct Context {
	/// Parent key id
	pub parent_key_id: Identifier,
	/// Secret key (of which public is shared)
	pub sec_key: SecretKey,
	/// Secret nonce (of which public is shared)
	/// (basically a SecretKey)
	pub sec_nonce: SecretKey,
	/// store my outputs + amounts between invocations
	/// Id, mmr_index (if known), amount
	pub output_ids: Vec<(Identifier, Option<u64>, u64)>,
	/// store my inputs
	/// Id, mmr_index (if known), amount
	pub input_ids: Vec<(Identifier, Option<u64>, u64)>,
	/// store the calculated fee
	pub fee: u64,
}

impl Context {
	/// Create a new context with defaults
	pub fn new(
		secp: &secp::Secp256k1,
		sec_key: SecretKey,
		parent_key_id: &Identifier,
		use_test_rng: bool,
	) -> Context {
		let sec_nonce = match use_test_rng {
			false => aggsig::create_secnonce(secp).unwrap(),
			true => SecretKey::from_slice(secp, &[1; 32]).unwrap(),
		};
		Context {
			parent_key_id: parent_key_id.clone(),
			sec_key: sec_key,
			sec_nonce,
			input_ids: vec![],
			output_ids: vec![],
			fee: 0,
		}
	}
}

impl Context {
	/// Tracks an output contributing to my excess value (if it needs to
	/// be kept between invocations
	pub fn add_output(&mut self, output_id: &Identifier, mmr_index: &Option<u64>, amount: u64) {
		self.output_ids
			.push((output_id.clone(), mmr_index.clone(), amount));
	}

	/// Returns all stored outputs
	pub fn get_outputs(&self) -> Vec<(Identifier, Option<u64>, u64)> {
		self.output_ids.clone()
	}

	/// Tracks IDs of my inputs into the transaction
	/// be kept between invocations
	pub fn add_input(&mut self, input_id: &Identifier, mmr_index: &Option<u64>, amount: u64) {
		self.input_ids
			.push((input_id.clone(), mmr_index.clone(), amount));
	}

	/// Returns all stored input identifiers
	pub fn get_inputs(&self) -> Vec<(Identifier, Option<u64>, u64)> {
		self.input_ids.clone()
	}

	/// Returns private key, private nonce
	pub fn get_private_keys(&self) -> (SecretKey, SecretKey) {
		(self.sec_key.clone(), self.sec_nonce.clone())
	}

	/// Returns public key, public nonce
	pub fn get_public_keys(&self, secp: &Secp256k1) -> (PublicKey, PublicKey) {
		(
			PublicKey::from_secret_key(secp, &self.sec_key).unwrap(),
			PublicKey::from_secret_key(secp, &self.sec_nonce).unwrap(),
		)
	}
}

impl ser::Writeable for Context {
	fn write<W: ser::Writer>(&self, writer: &mut W) -> Result<(), ser::Error> {
		writer.write_bytes(&serde_json::to_vec(self).map_err(|_| ser::Error::CorruptedData)?)
	}
}

impl ser::Readable for Context {
	fn read(reader: &mut dyn ser::Reader) -> Result<Context, ser::Error> {
		let data = reader.read_bytes_len_prefix()?;
		serde_json::from_slice(&data[..]).map_err(|_| ser::Error::CorruptedData)
	}
}

/// Block Identifier
#[derive(Debug, Clone, PartialEq, PartialOrd, Eq, Ord)]
pub struct BlockIdentifier(pub Hash);

impl BlockIdentifier {
	/// return hash
	pub fn hash(&self) -> Hash {
		self.0
	}

	/// convert to hex string
	pub fn from_hex(hex: &str) -> Result<BlockIdentifier, Error> {
		let hash =
			Hash::from_hex(hex).context(ErrorKind::GenericError("Invalid hex".to_owned()))?;
		Ok(BlockIdentifier(hash))
	}
}

impl serde::ser::Serialize for BlockIdentifier {
	fn serialize<S>(&self, serializer: S) -> Result<S::Ok, S::Error>
	where
		S: serde::ser::Serializer,
	{
		serializer.serialize_str(&self.0.to_hex())
	}
}

impl<'de> serde::de::Deserialize<'de> for BlockIdentifier {
	fn deserialize<D>(deserializer: D) -> Result<BlockIdentifier, D::Error>
	where
		D: serde::de::Deserializer<'de>,
	{
		deserializer.deserialize_str(BlockIdentifierVisitor)
	}
}

struct BlockIdentifierVisitor;

impl<'de> serde::de::Visitor<'de> for BlockIdentifierVisitor {
	type Value = BlockIdentifier;

	fn expecting(&self, formatter: &mut fmt::Formatter<'_>) -> fmt::Result {
		formatter.write_str("a block hash")
	}

	fn visit_str<E>(self, s: &str) -> Result<Self::Value, E>
	where
		E: serde::de::Error,
	{
		let block_hash = Hash::from_hex(s).unwrap();
		Ok(BlockIdentifier(block_hash))
	}
}

/// a contained wallet info struct, so automated tests can parse wallet info
/// can add more fields here over time as needed
#[derive(Serialize, Eq, PartialEq, Deserialize, Debug, Clone)]
pub struct WalletInfo {
	/// height from which info was taken
	#[serde(with = "secp_ser::string_or_u64")]
	pub last_confirmed_height: u64,
	/// Minimum number of confirmations for an output to be treated as "spendable".
	#[serde(with = "secp_ser::string_or_u64")]
	pub minimum_confirmations: u64,
	/// total amount in the wallet
	#[serde(with = "secp_ser::string_or_u64")]
	pub total: u64,
	/// amount awaiting finalization
	#[serde(with = "secp_ser::string_or_u64")]
	pub amount_awaiting_finalization: u64,
	/// amount awaiting confirmation
	#[serde(with = "secp_ser::string_or_u64")]
	pub amount_awaiting_confirmation: u64,
	/// coinbases waiting for lock height
	#[serde(with = "secp_ser::string_or_u64")]
	pub amount_immature: u64,
	/// amount currently spendable
	#[serde(with = "secp_ser::string_or_u64")]
	pub amount_currently_spendable: u64,
	/// amount locked via previous transactions
	#[serde(with = "secp_ser::string_or_u64")]
	pub amount_locked: u64,
}

/// Types of transactions that can be contained within a TXLog entry
#[derive(Serialize, Deserialize, Debug, Clone, Eq, PartialEq)]
pub enum TxLogEntryType {
	/// A coinbase transaction becomes confirmed
	ConfirmedCoinbase,
	/// Outputs created when a transaction is received
	TxReceived,
	/// Inputs locked + change outputs when a transaction is created
	TxSent,
	/// Received transaction that was rolled back by user
	TxReceivedCancelled,
	/// Sent transaction that was rolled back by user
	TxSentCancelled,
}

impl fmt::Display for TxLogEntryType {
	fn fmt(&self, f: &mut fmt::Formatter<'_>) -> fmt::Result {
		match *self {
			TxLogEntryType::ConfirmedCoinbase => write!(f, "Confirmed \nCoinbase"),
			TxLogEntryType::TxReceived => write!(f, "Received Tx"),
			TxLogEntryType::TxSent => write!(f, "Sent Tx"),
			TxLogEntryType::TxReceivedCancelled => write!(f, "Received Tx\n- Cancelled"),
			TxLogEntryType::TxSentCancelled => write!(f, "Sent Tx\n- Cancelled"),
		}
	}
}

/// Optional transaction information, recorded when an event happens
/// to add or remove funds from a wallet. One Transaction log entry
/// maps to one or many outputs
#[derive(Serialize, Deserialize, Debug, Clone)]
pub struct TxLogEntry {
	/// BIP32 account path used for creating this tx
	pub parent_key_id: Identifier,
	/// Local id for this transaction (distinct from a slate transaction id)
	pub id: u32,
	/// Slate transaction this entry is associated with, if any
	pub tx_slate_id: Option<Uuid>,
	/// Transaction type (as above)
	pub tx_type: TxLogEntryType,
	/// Time this tx entry was created
	/// #[serde(with = "tx_date_format")]
	pub creation_ts: DateTime<Utc>,
	/// Time this tx was confirmed (by this wallet)
	/// #[serde(default, with = "opt_tx_date_format")]
	pub confirmation_ts: Option<DateTime<Utc>>,
	/// Whether the inputs+outputs involved in this transaction have been
	/// confirmed (In all cases either all outputs involved in a tx should be
	/// confirmed, or none should be; otherwise there's a deeper problem)
	pub confirmed: bool,
	/// number of inputs involved in TX
	pub num_inputs: usize,
	/// number of outputs involved in TX
	pub num_outputs: usize,
	/// Amount credited via this transaction
	#[serde(with = "secp_ser::string_or_u64")]
	pub amount_credited: u64,
	/// Amount debited via this transaction
	#[serde(with = "secp_ser::string_or_u64")]
	pub amount_debited: u64,
	/// Fee
	#[serde(with = "secp_ser::opt_string_or_u64")]
	pub fee: Option<u64>,
	/// Message data, stored as json
	pub messages: Option<ParticipantMessages>,
	/// Location of the store transaction, (reference or resending)
	pub stored_tx: Option<String>,
}

impl ser::Writeable for TxLogEntry {
	fn write<W: ser::Writer>(&self, writer: &mut W) -> Result<(), ser::Error> {
		writer.write_bytes(&serde_json::to_vec(self).map_err(|_| ser::Error::CorruptedData)?)
	}
}

impl ser::Readable for TxLogEntry {
	fn read(reader: &mut dyn ser::Reader) -> Result<TxLogEntry, ser::Error> {
		let data = reader.read_bytes_len_prefix()?;
		serde_json::from_slice(&data[..]).map_err(|_| ser::Error::CorruptedData)
	}
}

impl TxLogEntry {
	/// Return a new blank with TS initialised with next entry
	pub fn new(parent_key_id: Identifier, t: TxLogEntryType, id: u32) -> Self {
		TxLogEntry {
			parent_key_id: parent_key_id,
			tx_type: t,
			id: id,
			tx_slate_id: None,
			creation_ts: Utc::now(),
			confirmation_ts: None,
			confirmed: false,
			amount_credited: 0,
			amount_debited: 0,
			num_inputs: 0,
			num_outputs: 0,
			fee: None,
			messages: None,
			stored_tx: None,
		}
	}

	/// Given a vec of TX log entries, return credited + debited sums
	pub fn sum_confirmed(txs: &Vec<TxLogEntry>) -> (u64, u64) {
		txs.iter().fold((0, 0), |acc, tx| match tx.confirmed {
			true => (acc.0 + tx.amount_credited, acc.1 + tx.amount_debited),
			false => acc,
		})
	}

	/// Update confirmation TS with now
	pub fn update_confirmation_ts(&mut self) {
		self.confirmation_ts = Some(Utc::now());
	}
}

/// Map of named accounts to BIP32 paths
#[derive(Clone, Debug, Serialize, Deserialize)]
pub struct AcctPathMapping {
	/// label used by user
	pub label: String,
	/// Corresponding parent BIP32 derivation path
	pub path: Identifier,
}

impl ser::Writeable for AcctPathMapping {
	fn write<W: ser::Writer>(&self, writer: &mut W) -> Result<(), ser::Error> {
		writer.write_bytes(&serde_json::to_vec(self).map_err(|_| ser::Error::CorruptedData)?)
	}
}

impl ser::Readable for AcctPathMapping {
	fn read(reader: &mut dyn ser::Reader) -> Result<AcctPathMapping, ser::Error> {
		let data = reader.read_bytes_len_prefix()?;
		serde_json::from_slice(&data[..]).map_err(|_| ser::Error::CorruptedData)
	}
}

/// Dummy wrapper for the hex-encoded serialized transaction.
#[derive(Serialize, Deserialize)]
pub struct TxWrapper {
	/// hex representation of transaction
	pub tx_hex: String,
<<<<<<< HEAD
=======
}

// Types to facilitate API arguments and serialization

/// Send TX API Args
// TODO: This is here to ensure the legacy V1 API remains intact
// remove this when v1 api is removed
#[derive(Clone, Serialize, Deserialize)]
pub struct SendTXArgs {
	/// amount to send
	pub amount: u64,
	/// minimum confirmations
	pub minimum_confirmations: u64,
	/// payment method
	pub method: String,
	/// destination url
	pub dest: String,
	/// Max number of outputs
	pub max_outputs: usize,
	/// Number of change outputs to generate
	pub num_change_outputs: usize,
	/// whether to use all outputs (combine)
	pub selection_strategy_is_use_all: bool,
	/// Optional message, that will be signed
	pub message: Option<String>,
	/// Optional slate version to target when sending
	pub target_slate_version: Option<u16>,
}

/// V2 Init / Send TX API Args
#[derive(Clone, Serialize, Deserialize)]
pub struct InitTxArgs {
	/// The human readable account name from which to draw outputs
	/// for the transaction, overriding whatever the active account is as set via the
	/// [`set_active_account`](../grin_wallet_api/owner/struct.Owner.html#method.set_active_account) method.
	pub src_acct_name: Option<String>,
	#[serde(with = "secp_ser::string_or_u64")]
	/// The amount to send, in nanogrins. (`1 G = 1_000_000_000nG`)
	pub amount: u64,
	#[serde(with = "secp_ser::string_or_u64")]
	/// The minimum number of confirmations an output
	/// should have in order to be included in the transaction.
	pub minimum_confirmations: u64,
	/// By default, the wallet selects as many inputs as possible in a
	/// transaction, to reduce the Output set and the fees. The wallet will attempt to spend
	/// include up to `max_outputs` in a transaction, however if this is not enough to cover
	/// the whole amount, the wallet will include more outputs. This parameter should be considered
	/// a soft limit.
	pub max_outputs: u32,
	/// The target number of change outputs to create in the transaction.
	/// The actual number created will be `num_change_outputs` + whatever remainder is needed.
	pub num_change_outputs: u32,
	/// If `true`, attempt to use up as many outputs as
	/// possible to create the transaction, up the 'soft limit' of `max_outputs`. This helps
	/// to reduce the size of the UTXO set and the amount of data stored in the wallet, and
	/// minimizes fees. This will generally result in many inputs and a large change output(s),
	/// usually much larger than the amount being sent. If `false`, the transaction will include
	/// as many outputs as are needed to meet the amount, (and no more) starting with the smallest
	/// value outputs.
	pub selection_strategy_is_use_all: bool,
	/// An optional participant message to include alongside the sender's public
	/// ParticipantData within the slate. This message will include a signature created with the
	/// sender's private excess value, and will be publically verifiable. Note this message is for
	/// the convenience of the participants during the exchange; it is not included in the final
	/// transaction sent to the chain. The message will be truncated to 256 characters.
	pub message: Option<String>,
	/// Optionally set the output target slate version (acceptable
	/// down to the minimum slate version compatible with the current. If `None` the slate
	/// is generated with the latest version.
	pub target_slate_version: Option<u16>,
	/// If true, just return an estimate of the resulting slate, containing fees and amounts
	/// locked without actually locking outputs or creating the transaction. Note if this is set to
	/// 'true', the amount field in the slate will contain the total amount locked, not the provided
	/// transaction amount
	pub estimate_only: Option<bool>,
	/// Sender arguments. If present, the underlying function will also attempt to send the
	/// transaction to a destination and optionally finalize the result
	pub send_args: Option<InitTxSendArgs>,
}

/// Send TX API Args, for convenience functionality that inits the transaction and sends
/// in one go
#[derive(Clone, Serialize, Deserialize)]
pub struct InitTxSendArgs {
	/// The transaction method. Can currently be 'http' or 'keybase'.
	pub method: String,
	/// The destination, contents will depend on the particular method
	pub dest: String,
	/// Whether to finalize the result immediately if the send was successful
	pub finalize: bool,
	/// Whether to post the transasction if the send and finalize were successful
	pub post_tx: bool,
	/// Whether to use dandelion when posting. If false, skip the dandelion relay
	pub fluff: bool,
}

impl Default for InitTxArgs {
	fn default() -> InitTxArgs {
		InitTxArgs {
			src_acct_name: None,
			amount: 0,
			minimum_confirmations: 10,
			max_outputs: 500,
			num_change_outputs: 1,
			selection_strategy_is_use_all: true,
			message: None,
			target_slate_version: None,
			estimate_only: Some(false),
			send_args: None,
		}
	}
}

/// Fees in block to use for coinbase amount calculation
#[derive(Serialize, Deserialize, Debug, Clone)]
pub struct BlockFees {
	/// fees
	#[serde(with = "secp_ser::string_or_u64")]
	pub fees: u64,
	/// height
	#[serde(with = "secp_ser::string_or_u64")]
	pub height: u64,
	/// key id
	pub key_id: Option<Identifier>,
}

impl BlockFees {
	/// return key id
	pub fn key_id(&self) -> Option<Identifier> {
		self.key_id.clone()
	}
}

/// Response to build a coinbase output.
#[derive(Serialize, Deserialize, Debug, Clone)]
pub struct CbData {
	/// Output
	pub output: Output,
	/// Kernel
	pub kernel: TxKernel,
	/// Key Id
	pub key_id: Option<Identifier>,
}

/// Map Outputdata to commits
#[derive(Serialize, Deserialize, Debug, Clone)]
pub struct OutputCommitMapping {
	/// Output Data
	pub output: OutputData,
	/// The commit
	#[serde(
		serialize_with = "secp_ser::as_hex",
		deserialize_with = "secp_ser::commitment_from_hex"
	)]
	pub commit: pedersen::Commitment,
}

/// Map PaymentData to commits
#[derive(Serialize, Deserialize, Debug, Clone)]
pub struct PaymentCommitMapping {
	/// Payment Data
	pub output: PaymentData,
	/// The commit
	#[serde(
		serialize_with = "secp_ser::as_hex",
		deserialize_with = "secp_ser::commitment_from_hex"
	)]
	pub commit: pedersen::Commitment,
}

/// Node height result
#[derive(Serialize, Deserialize, Debug, Clone)]
pub struct NodeHeightResult {
	/// Last known height
	#[serde(with = "secp_ser::string_or_u64")]
	pub height: u64,
	/// Whether this height was updated from the node
	pub updated_from_node: bool,
>>>>>>> aaf6a5c5
}<|MERGE_RESOLUTION|>--- conflicted
+++ resolved
@@ -810,8 +810,6 @@
 pub struct TxWrapper {
 	/// hex representation of transaction
 	pub tx_hex: String,
-<<<<<<< HEAD
-=======
 }
 
 // Types to facilitate API arguments and serialization
@@ -990,5 +988,4 @@
 	pub height: u64,
 	/// Whether this height was updated from the node
 	pub updated_from_node: bool,
->>>>>>> aaf6a5c5
 }